#!/usr/bin/env python3
"""
PulseVortex GUI Launcher for:
  - timelapse_setups.py --watch
  - realtime_check_tp_sl_hits.py

Provides Start/Stop buttons and a shared log output.

Usage:
  python monitor_gui.py

Notes:
  - Uses the same Python interpreter as this script (sys.executable).
  - Runs both child scripts with unbuffered output (-u) so logs stream live.
  - Stops processes via terminate() when pressing Stop or closing the window.
"""

from __future__ import annotations

import os
import sys
import subprocess
import threading
import queue
import signal
import time
from collections import defaultdict
from datetime import datetime, timedelta, timezone
import tkinter as tk
from tkinter import ttk
import json
import argparse
import tempfile
import shutil
import math
from typing import List, Sequence
from monitor.config import db_path_str, default_db_path
from monitor.mt5_client import (
    resolve_symbol as _RESOLVE,
    get_server_offset_hours as _GET_OFFS,
    to_server_naive as _TO_SERVER,
    rates_range_utc as _RATES_RANGE,
    timeframe_m1 as _TIMEFRAME_M1,
    timeframe_seconds as _TIMEFRAME_SECONDS,
)
from monitor.quiet_hours import (
    iter_active_utc_ranges,
    iter_quiet_utc_ranges,
    is_quiet_time,
    next_quiet_transition,
)
from monitor.symbols import classify_symbol

# Plotting
try:
    from matplotlib.backends.backend_tkagg import FigureCanvasTkAgg, NavigationToolbar2Tk
    from matplotlib.figure import Figure
    import matplotlib.dates as mdates
    import matplotlib.pyplot as plt  # noqa: F401
except Exception:
    FigureCanvasTkAgg = None  # type: ignore
    NavigationToolbar2Tk = None  # type: ignore
    Figure = None  # type: ignore
    mdates = None  # type: ignore


HERE = os.path.dirname(os.path.abspath(__file__))

def parse_args() -> argparse.Namespace:
    """
    Parse command-line arguments for the monitor GUI.

    Returns:
        argparse.Namespace: Parsed arguments
    """
    parser = argparse.ArgumentParser(description="PulseVortex GUI")
    parser.add_argument("--restore-timelapse-log",
                       help="Path to timelapse log file to restore on startup")
    parser.add_argument("--restore-hits-log",
                       help="Path to hits log file to restore on startup")
    return parser.parse_args()

# MT5 imports (optional at module import; initialized lazily when needed)
_MT5_IMPORTED = False
try:
    import MetaTrader5 as mt5  # type: ignore
    _MT5_IMPORTED = True
except Exception:
    mt5 = None  # type: ignore
    _MT5_IMPORTED = False

# MT5 helper functions shared with CLI scripts
    pass

UTC = timezone.utc
DISPLAY_TZ = timezone(timedelta(hours=3))  # UTC+3 for chart display
QUIET_CHART_MESSAGE = 'Charts paused during quiet hours (23:45-00:59 UTC+3; weekends for non-crypto).'


class ProcController:
    def __init__(self, name: str, cmd: list[str], log_put):
        self.name = name
        self.cmd = cmd
        self.log_put = log_put
        self.proc: subprocess.Popen | None = None
        self._reader_thread: threading.Thread | None = None
        self._stop_evt = threading.Event()

    def is_running(self) -> bool:
        return self.proc is not None and self.proc.poll() is None

    def start(self) -> None:
        if self.proc and self.proc.poll() is None:
            self.log_put(self.name, f"Already running: {' '.join(self.cmd)}\n")
            return
        self._stop_evt.clear()
        try:
            self.proc = subprocess.Popen(
                self.cmd,
                cwd=HERE,
                stdout=subprocess.PIPE,
                stderr=subprocess.STDOUT,
                bufsize=1,
                universal_newlines=True,
                creationflags=(subprocess.CREATE_NEW_PROCESS_GROUP if os.name == 'nt' else 0),
            )
        except Exception as e:
            self.log_put(self.name, f"Failed to start: {e}\n")
            self.proc = None
            return

        self.log_put(self.name, f"Started: {' '.join(self.cmd)}\n")
        self._reader_thread = threading.Thread(target=self._reader_loop, name=f"{self.name}-reader", daemon=True)
        self._reader_thread.start()

    def _reader_loop(self) -> None:
        assert self.proc is not None
        f = self.proc.stdout
        if f is None:
            return
        try:
            for line in f:
                if self._stop_evt.is_set():
                    break
                self.log_put(self.name, line)
        except Exception as e:
            self.log_put(self.name, f"[reader] error: {e}\n")
        finally:
            try:
                f.close()
            except Exception:
                pass
            code = self.proc.poll()
            self.log_put(self.name, f"Exited with code {code}.\n")

    def stop(self) -> None:
            if not self.proc or self.proc.poll() is not None:
                self.log_put(self.name, "Not running.\n")
                return
            self._stop_evt.set()
            # Attempt graceful termination
            try:
                if os.name == 'nt':
                    # Best-effort graceful stop; child may not handle CTRL_BREAK, so terminate as fallback
                    try:
                        self.proc.terminate()
                    except Exception:
                        pass
                else:
                    try:
                        os.killpg(os.getpgid(self.proc.pid), signal.SIGTERM)
                    except Exception:
                        pass
            except Exception as e:
                self.log_put(self.name, f"Stop error: {e}\n")
            # Wait for process to exit
            for _ in range(20):
                if self.proc.poll() is not None:
                    break
                time.sleep(0.1)
            # If still alive, force kill
            if self.proc.poll() is None:
                try:
                    self.proc.kill()
                except Exception:
                    pass
            # Ensure reader thread ends cleanly
            if self._reader_thread is not None:
                try:
                    self._reader_thread.join(timeout=0.5)
                except Exception:
                    pass
                self._reader_thread = None
            self.proc = None


class App(tk.Tk):
    def __init__(self, restore_timelapse_log: str | None = None,
                 restore_hits_log: str | None = None) -> None:
        super().__init__()
        self.title("PulseVortex")
        self.geometry("1000x600")
        self.minsize(800, 400)
        self._set_initial_window_state()

        # Store restore log paths for later cleanup
        self.restore_timelapse_log = restore_timelapse_log
        self.restore_hits_log = restore_hits_log

        # Notebook with tabs
        self.nb = ttk.Notebook(self)
        self.nb.pack(side=tk.TOP, fill=tk.BOTH, expand=True)

        self.tab_mon = ttk.Frame(self.nb)
        self.nb.add(self.tab_mon, text="Monitors")

        self.tab_db = ttk.Frame(self.nb)
        self.nb.add(self.tab_db, text="DB Results")

        self.tab_prox = ttk.Frame(self.nb)
        self.nb.add(self.tab_prox, text="SL Proximity")

        self.tab_pnl = ttk.Frame(self.nb)
        self.nb.add(self.tab_pnl, text="PnL")

        self.tab_pnl_norm = ttk.Frame(self.nb)
        self.nb.add(self.tab_pnl_norm, text="PnL (Normalized)")

        # Set DB Results tab as default active tab
        self.nb.select(self.tab_db)

        # User-configurable exclude list for timelapse setups (comma-separated symbols)
        self.var_exclude_symbols = tk.StringVar(value="")
        # Min prox SL for timelapse setups
        # Max prox SL for timelapse setups
        # DB tab variables
        self.var_db_name = tk.StringVar(value=str(default_db_path()))
        self.var_since_hours = tk.IntVar(value=168)
        self.var_auto = tk.BooleanVar(value=True)
        self.var_interval = tk.IntVar(value=60)
        self.var_symbol_filter = tk.StringVar(value="")
        # Proximity stats tab variables
        self.var_prox_since_hours = tk.IntVar(value=336)
        self.var_prox_min_trades = tk.IntVar(value=5)
        self.var_prox_symbol_filter = tk.StringVar(value="")
        self.var_prox_category = tk.StringVar(value="All")
        self.var_prox_auto = tk.BooleanVar(value=False)
        self.var_prox_interval = tk.IntVar(value=300)
        # Normalized PnL tab variables
        self.var_pnl_norm_since_hours = tk.IntVar(value=168)
        self.var_pnl_norm_mode = tk.StringVar(value="risk_units")
        self.var_pnl_norm_category = tk.StringVar(value="overall")
        self.var_pnl_norm_bin = tk.StringVar(value="All")
        # Load persisted settings (if any) before building controls
        try:
            self._load_settings()
        except Exception:
            pass
        # Persist on any change
        try:
            self.var_exclude_symbols.trace_add("write", self._on_exclude_changed)
            self.var_symbol_filter.trace_add("write", self._on_filter_changed)
            self.var_prox_symbol_filter.trace_add("write", self._on_prox_setting_changed)
            self.var_prox_category.trace_add("write", self._on_prox_setting_changed)
            self.var_prox_min_trades.trace_add("write", self._on_prox_setting_changed)
            self.var_prox_since_hours.trace_add("write", self._on_prox_setting_changed)
            self.var_prox_interval.trace_add("write", self._on_prox_setting_changed)
        except Exception:
            pass

        # UI elements in Monitors tab
        self._make_controls(self.tab_mon)
        self._make_logs(self.tab_mon)

        # Restore logs if provided
        self._restore_logs()

        # UI elements in DB tab
        self._make_db_tab(self.tab_db)
        # UI elements in SL proximity tab
        self._make_prox_tab(self.tab_prox)
        # UI elements in PnL tab
        self._make_pnl_tab(self.tab_pnl)
        self._make_pnl_norm_tab(self.tab_pnl_norm)
        # Ensure DB results refresh once at startup and auto-refresh is active
        try:
            self.var_auto.set(True)
        except Exception:
            pass
        self._db_refresh()
        # Also refresh PnL once at startup
        try:
            self._pnl_refresh()
        except Exception:
            pass
        # Prime normalized PnL view
        try:
            self._pnl_norm_refresh()
        except Exception:
            pass
        # Prime proximity stats view
        try:
            self._prox_refresh()
        except Exception:
            pass

        # Log queue for thread-safe updates
        self.log_q: queue.Queue[tuple[str, str]] = queue.Queue()
        self.after(50, self._drain_log)

        py = sys.executable or "python"
        self.timelapse = ProcController(
            name="timelapse",
            cmd=[py, "-u", "timelapse_setups.py", "--watch"],
            log_put=self._enqueue_log,
        )
        self.hits = ProcController(
            name="hits",
<<<<<<< HEAD
            cmd=[py, "-u", "realtime_check_tp_sl_hits.py"],
=======
            cmd=[py, "-u", "check_tp_sl_hits.py", "--watch", "--interva", "1"],
>>>>>>> 7a1d3b99
            log_put=self._enqueue_log,
        )

        self._hits_should_run = True
        self._hits_quiet_paused = False
        try:
            self.after(1000, self._hits_quiet_guard)
        except Exception:
            pass

        self.protocol("WM_DELETE_WINDOW", self._on_close)

        # Autostart both services shortly after UI loads
        self.after(300, self._auto_start)

    def _make_controls(self, parent) -> None:
        frm = ttk.Frame(parent)
        frm.pack(side=tk.TOP, fill=tk.X, padx=8, pady=8)

        # PulseVortex controls
        tl = ttk.LabelFrame(frm, text="PulseVortex Timelapse Setups --watch")
        tl.pack(side=tk.LEFT, padx=6, pady=4, fill=tk.Y, expand=True)
        self.btn_tl_toggle = ttk.Button(tl, text="Start", command=self._toggle_timelapse)
        self.btn_tl_toggle.pack(side=tk.TOP, padx=4, pady=6)
        # Exclude symbols input (comma-separated)
        ex_frame = ttk.Frame(tl)
        ex_frame.pack(side=tk.TOP, fill=tk.X, padx=4, pady=2)
        ttk.Label(ex_frame, text="Exclude (comma):").pack(side=tk.LEFT)
        ent_ex = ttk.Entry(ex_frame, textvariable=self.var_exclude_symbols)
        ent_ex.pack(side=tk.LEFT, padx=(4, 0), fill=tk.X, expand=True)
<<<<<<< HEAD
        # Min Prox SL input
        mps_frame = ttk.Frame(tl)
        mps_frame.pack(side=tk.TOP, fill=tk.X, padx=4, pady=2)
        ttk.Label(mps_frame, text="Min Prox SL:").pack(side=tk.LEFT)
        ent_mps = ttk.Entry(mps_frame, textvariable=self.var_min_prox_sl)
        ent_mps.pack(side=tk.LEFT, padx=(4, 0), fill=tk.X, expand=True)
        # Max Prox SL input
        mxps_frame = ttk.Frame(tl)
        mxps_frame.pack(side=tk.TOP, fill=tk.X, padx=4, pady=2)
        ttk.Label(mxps_frame, text="Max Prox SL:").pack(side=tk.LEFT)
        ent_mxps = ttk.Entry(mxps_frame, textvariable=self.var_max_prox_sl)
        ent_mxps.pack(side=tk.LEFT, padx=(4, 0), fill=tk.X, expand=True)

        # Real-time TP/SL Hits controls
        ht = ttk.LabelFrame(frm, text="PulseVortex Real-time TP/SL Hits")
=======
        # TP/SL Hits controls
        ht = ttk.LabelFrame(frm, text="TP/SL Hits --watch")
>>>>>>> 7a1d3b99
        ht.pack(side=tk.LEFT, padx=6, pady=4, fill=tk.X, expand=True)
        self.btn_hits_toggle = ttk.Button(ht, text="Start", command=self._toggle_hits)
        self.btn_hits_toggle.pack(side=tk.LEFT, padx=4, pady=6)

        # Misc
        misc = ttk.Frame(frm)
        misc.pack(side=tk.RIGHT)
        ttk.Button(misc, text="Clear Log", command=self._clear_log).pack(side=tk.TOP, padx=4, pady=4)

    def _make_logs(self, parent) -> None:
        # Two side-by-side log panes
        paned = ttk.Panedwindow(parent, orient=tk.HORIZONTAL)
        paned.pack(side=tk.TOP, fill=tk.BOTH, expand=True, padx=8, pady=(0, 8))

        # Timelapse pane
        lf_tl = ttk.LabelFrame(paned, text="Timelapse Log")
        frm_tl = ttk.Frame(lf_tl)
        frm_tl.pack(fill=tk.BOTH, expand=True)
        self.txt_tl = tk.Text(frm_tl, wrap=tk.NONE, state=tk.DISABLED, font=("Consolas", 10))
        self.txt_tl.pack(side=tk.LEFT, fill=tk.BOTH, expand=True)
        vs_tl = ttk.Scrollbar(frm_tl, orient=tk.VERTICAL, command=self.txt_tl.yview)
        vs_tl.pack(side=tk.RIGHT, fill=tk.Y)
        self.txt_tl.configure(yscrollcommand=vs_tl.set)

        # Hits pane
        lf_hits = ttk.LabelFrame(paned, text="TP/SL Hits Log")
        frm_hits = ttk.Frame(lf_hits)
        frm_hits.pack(fill=tk.BOTH, expand=True)
        self.txt_hits = tk.Text(frm_hits, wrap=tk.NONE, state=tk.DISABLED, font=("Consolas", 10))
        self.txt_hits.pack(side=tk.LEFT, fill=tk.BOTH, expand=True)
        vs_hits = ttk.Scrollbar(frm_hits, orient=tk.VERTICAL, command=self.txt_hits.yview)
        vs_hits.pack(side=tk.RIGHT, fill=tk.Y)
        self.txt_hits.configure(yscrollcommand=vs_hits.set)

        paned.add(lf_tl, weight=1)
        paned.add(lf_hits, weight=1)

    def _restore_logs(self) -> None:
        """Restore logs from files if provided."""
        # Restore timelapse log
        if self.restore_timelapse_log and os.path.exists(self.restore_timelapse_log):
            try:
                with open(self.restore_timelapse_log, 'r', encoding='utf-8') as f:
                    content = f.read()
                    if content:
                        self._append_text(self.txt_tl, content)
            except Exception:
                pass  # Ignore errors during restore

        # Restore hits log
        if self.restore_hits_log and os.path.exists(self.restore_hits_log):
            try:
                with open(self.restore_hits_log, 'r', encoding='utf-8') as f:
                    content = f.read()
                    if content:
                        self._append_text(self.txt_hits, content)
            except Exception:
                pass  # Ignore errors during restore

        # Clean up temporary files after restore
        self._cleanup_restore_files()

    def _cleanup_restore_files(self) -> None:
        """Clean up temporary log files after restoring."""
        files_to_clean = []
        if self.restore_timelapse_log and os.path.exists(self.restore_timelapse_log):
            files_to_clean.append(self.restore_timelapse_log)
        if self.restore_hits_log and os.path.exists(self.restore_hits_log):
            files_to_clean.append(self.restore_hits_log)

        # Clean up in a separate thread to avoid blocking UI
        if files_to_clean:
            def cleanup():
                for file_path in files_to_clean:
                    try:
                        os.remove(file_path)
                    except Exception:
                        pass
            threading.Thread(target=cleanup, daemon=True).start()

    # --- DB TAB ---
    def _make_db_tab(self, parent) -> None:
        top = ttk.Frame(parent)
        top.pack(side=tk.TOP, fill=tk.X, padx=8, pady=8)

        # DB config (variables already created in __init__)
        # Add filter variables
        self.var_symbol_category = tk.StringVar(value="All")
        self.var_hit_status = tk.StringVar(value="All")
        # Trace changes to filter variables to trigger refresh
        try:
            self.var_symbol_category.trace_add("write", self._on_filter_changed)
            self.var_hit_status.trace_add("write", self._on_filter_changed)
        except Exception:
            pass

        def add_labeled(parent, label, widget):
            f = ttk.Frame(parent)
            ttk.Label(f, text=label).pack(side=tk.LEFT)
            widget.pack(side=tk.LEFT, padx=6)
            return f

        row1 = ttk.Frame(top)
        row1.pack(side=tk.TOP, fill=tk.X)
        add_labeled(row1, "Since(h):", ttk.Spinbox(row1, from_=1, to=24*365, textvariable=self.var_since_hours, width=6)).pack(side=tk.LEFT, padx=(0, 10))
        ttk.Button(row1, text="Refresh", command=self._db_refresh).pack(side=tk.LEFT)
        ttk.Checkbutton(row1, text="Auto", variable=self.var_auto, command=self._db_auto_toggle).pack(side=tk.LEFT, padx=(10, 4))
        add_labeled(row1, "Every(s):", ttk.Spinbox(row1, from_=5, to=3600, textvariable=self.var_interval, width=6)).pack(side=tk.LEFT)
        ttk.Button(row1, text="Restart", command=self._restart_monitors).pack(side=tk.RIGHT, padx=(10, 0))

        # Add filter row
        row2 = ttk.Frame(top)
        row2.pack(side=tk.TOP, fill=tk.X, pady=(4, 0))
        add_labeled(row2, "Category:", ttk.Combobox(row2, textvariable=self.var_symbol_category,
                                                  values=["All", "Forex", "Crypto", "Indices"],
                                                  state="readonly", width=10)).pack(side=tk.LEFT, padx=(0, 10))
        add_labeled(row2, "Status:", ttk.Combobox(row2, textvariable=self.var_hit_status,
                                                 values=["All", "TP", "SL", "Running", "Hits"],
<<<<<<< HEAD
                                                 state="readonly", width=10)).pack(side=tk.LEFT)
=======
                                                 state="readonly", width=10)).pack(side=tk.LEFT, padx=(0, 10))
        add_labeled(row2, "Symbol:", ttk.Entry(row2, textvariable=self.var_symbol_filter, width=12)).pack(side=tk.LEFT)
>>>>>>> 7a1d3b99

        # Tree (table)
        # Splitter: top table, bottom chart
        splitter = ttk.Panedwindow(parent, orient=tk.VERTICAL)
        splitter.pack(side=tk.TOP, fill=tk.BOTH, expand=True, padx=8, pady=(0, 8))

        # Top: table container
        mid = ttk.Frame(splitter)
        cols = ("symbol", "direction", "entry_utc3", "hit_time_utc3", "hit", "tp", "sl", "entry_price", "proximity_to_sl", "proximity_bin")
        self.db_tree = ttk.Treeview(mid, columns=cols, show='headings', height=12)
        self.db_tree.heading("symbol", text="Symbol")
        self.db_tree.heading("direction", text="Direction")
        self.db_tree.heading("entry_utc3", text="Inserted UTC+3")
        self.db_tree.heading("hit_time_utc3", text="Hit Time UTC+3")
        self.db_tree.heading("hit", text="Hit")
        self.db_tree.heading("tp", text="TP")
        self.db_tree.heading("sl", text="SL")
        self.db_tree.heading("entry_price", text="Entry Price")
        self.db_tree.heading("proximity_to_sl", text="Prox to SL")
        self.db_tree.heading("proximity_bin", text="Prox Bin")
        self.db_tree.column("symbol", width=120, anchor=tk.W)
        self.db_tree.column("direction", width=80, anchor=tk.W)
        self.db_tree.column("entry_utc3", width=180, anchor=tk.W)
        self.db_tree.column("hit_time_utc3", width=180, anchor=tk.W)
        self.db_tree.column("hit", width=80, anchor=tk.W)
        self.db_tree.column("tp", width=100, anchor=tk.E)
        self.db_tree.column("sl", width=100, anchor=tk.E)
        self.db_tree.column("entry_price", width=120, anchor=tk.E)
        self.db_tree.column("proximity_to_sl", width=100, anchor=tk.E)
        self.db_tree.column("proximity_bin", width=90, anchor=tk.W)

        vs = ttk.Scrollbar(mid, orient=tk.VERTICAL, command=self.db_tree.yview)
        self.db_tree.configure(yscrollcommand=vs.set)
        self.db_tree.pack(side=tk.LEFT, fill=tk.BOTH, expand=True)
        vs.pack(side=tk.RIGHT, fill=tk.Y)

        splitter.add(mid, weight=3)

        # Bottom: chart container
        chart_wrap = ttk.Frame(splitter)
        self.chart_status = ttk.Label(chart_wrap, text="Select a row to render 1m chart (Inserted±) with SL/TP.")
        self.chart_status.pack(side=tk.TOP, anchor=tk.W, padx=4, pady=(4, 0))
        try:
            self.chart_spinner = ttk.Progressbar(chart_wrap, mode='indeterminate')
        except Exception:
            self.chart_spinner = None
        self._chart_spinner_visible = False
        self._chart_spinner_req_id: int | None = None
        self.chart_frame = ttk.Frame(chart_wrap)
        self.chart_frame.pack(side=tk.TOP, fill=tk.BOTH, expand=True)
        splitter.add(chart_wrap, weight=2)

        # Matplotlib setup (if available)
        self._chart_fig = None
        self._chart_ax = None
        self._chart_canvas = None
        self._chart_toolbar = None
        self._init_chart_widgets()

        # Row metadata by item iid
        self._db_row_meta: dict[str, dict] = {}

        # Bind selection handler
        try:
            self.db_tree.bind('<<TreeviewSelect>>', self._on_db_row_selected)
        except Exception:
            pass

        # Row tags for coloring
        self.db_tree.tag_configure('tp', background='#d8f3dc')  # greenish
        self.db_tree.tag_configure('sl', background='#f8d7da')  # reddish

        # Status bar
        bot = ttk.Frame(parent)
        bot.pack(side=tk.TOP, fill=tk.X, padx=8, pady=(0, 8))
        self.db_status = ttk.Label(bot, text="Ready.")
        self.db_status.pack(side=tk.LEFT)
        # Delete button for selected row (works for all entries)
        ttk.Button(bot, text="Delete Selected", command=self._db_delete_selected).pack(side=tk.RIGHT)

        self._db_loading = False
        self._db_auto_job: str | None = None
        self._ohlc_loading = False
        self._chart_req_id = 0
        self._chart_active_req_id: int | None = None
        self._mt5_inited = False
        self._chart_quiet_paused = False
        self._chart_last_symbol: str | None = None
        # Proximity chart state
        self._prox_fig = None
        self._prox_ax_bins = None
        self._prox_ax_symbols = None
        self._prox_canvas = None
        self._prox_toolbar = None
        self.prox_status = None
        self.prox_table = None
        self.prox_chart_frame = None
        self._prox_loading = False
        self._prox_auto_job: str | None = None
        self._prox_refresh_job: str | None = None
        # PnL chart state
        self._pnl_fig = None
        self._pnl_ax = None
        self._pnl_canvas = None
        self._pnl_toolbar = None
        self._pnl_loading = False
        self.pnl_status = None
        self.pnl_chart_frame = None
        # Normalized PnL chart state
        self._pnl_norm_fig = None
        self._pnl_norm_ax = None
        self._pnl_norm_canvas = None
        self._pnl_norm_toolbar = None
        self._pnl_norm_loading = False
        self.pnl_norm_status = None
        self.pnl_norm_chart_frame = None
        self._pnl_norm_data: dict[str, object] | None = None
        # Second PnL (10k notional) chart state
        self._pnl2_fig = None
        self._pnl2_ax = None
        self._pnl2_canvas = None
        self._pnl2_toolbar = None
        self.pnl2_status = None
        self.pnl2_chart_frame = None
        # Category PnL (10k notional) chart states
        self._fx_fig = None
        self._fx_ax = None
        self._fx_canvas = None
        self._fx_toolbar = None
        self._crypto_fig = None
        self._crypto_ax = None
        self._crypto_canvas = None
        self._crypto_toolbar = None
        self._indices_fig = None
        self._indices_ax = None
        self._indices_canvas = None
        self._indices_toolbar = None
        self.pnl_fx_status = None
        self.pnl_fx_chart_frame = None
        self.pnl_crypto_status = None
        self.pnl_crypto_chart_frame = None
        self.pnl_indices_status = None
        self.pnl_indices_chart_frame = None
        # Filter refresh job
        self._filter_refresh_job = None

        # Guard to blank charts during quiet hours even without new selections
        try:
            self.after(30000, self._chart_quiet_guard)
        except Exception:
            pass

        # PnL helper methods moved to class level (avoids nested defs in __init__)

        def _pnl_render_draw(self, times, returns, cum, avg) -> None:
            """Draw the PnL chart on the PnL axes."""
            if FigureCanvasTkAgg is None or Figure is None:
                try:
                    if self.pnl_status is not None:
                        self.pnl_status.config(text="Matplotlib not available; cannot render PnL.")
                except Exception:
                    pass
                return
            if self._pnl_ax is None or self._pnl_canvas is None:
                self._init_pnl_chart_widgets()
            ax = self._pnl_ax
            ax.clear()
            ax.grid(True, which='both', linestyle='--', alpha=0.3)

            try:
                times_disp = [t.astimezone(DISPLAY_TZ) for t in times]
            except Exception:
                times_disp = [t + timedelta(hours=3) for t in times]

            # Plot cumulative and avg
            try:
                ax.plot(times_disp, cum, color='#1f77b4', linewidth=2, label='Cumulative PnL (sum of +RRR/-1)')
                ax.plot(times_disp, avg, color='#ff7f0e', linewidth=1.5, linestyle='--', label='Avg PnL per trade')
            except Exception:
                pass

            # scatter markers for wins/losses
            try:
                wins_x = [times_disp[i] for i, v in enumerate(returns) if v > 0]
                wins_y = [cum[i] for i, v in enumerate(returns) if v > 0]
                losses_x = [times_disp[i] for i, v in enumerate(returns) if v < 0]
                losses_y = [cum[i] for i, v in enumerate(returns) if v < 0]
                if wins_x:
                    ax.scatter(wins_x, wins_y, color='green', marker='^', s=40, label='TP')
                if losses_x:
                    ax.scatter(losses_x, losses_y, color='red', marker='v', s=40, label='SL')
            except Exception:
                pass

            # Formatter
            try:
                locator = mdates.AutoDateLocator(minticks=5, maxticks=12)
                formatter = mdates.ConciseDateFormatter(locator, tz=DISPLAY_TZ, show_offset=False)
                ax.xaxis.set_major_locator(locator)
                ax.xaxis.set_major_formatter(formatter)
            except Exception:
                pass

            try:
                ax.legend(loc='upper left')
            except Exception:
                pass
            try:
                if self._pnl_fig is not None:
                    self._pnl_fig.tight_layout()
                self._pnl_canvas.draw_idle()
            except Exception:
                pass
            try:
                if self.pnl_status is not None:
                    self.pnl_status.config(text=f"Rendered PnL: {len(times)} trades, cumulative {cum[-1]:.2f}, avg {avg[-1]:.3f}")
            except Exception:
                pass

    def _make_prox_tab(self, parent) -> None:
        top = ttk.Frame(parent)
        top.pack(side=tk.TOP, fill=tk.X, padx=8, pady=8)

        row1 = ttk.Frame(top)
        row1.pack(side=tk.TOP, fill=tk.X)
        ttk.Label(row1, text="Since(h):").pack(side=tk.LEFT)
        ttk.Spinbox(row1, from_=1, to=24 * 365, textvariable=self.var_prox_since_hours,
                    width=6).pack(side=tk.LEFT, padx=(4, 10))
        ttk.Label(row1, text="Min trades:").pack(side=tk.LEFT)
        ttk.Spinbox(row1, from_=1, to=500, textvariable=self.var_prox_min_trades,
                    width=4).pack(side=tk.LEFT, padx=(4, 10))
        ttk.Button(row1, text="Refresh", command=self._prox_refresh).pack(side=tk.LEFT)
        ttk.Checkbutton(row1, text="Auto", variable=self.var_prox_auto,
                        command=self._prox_auto_toggle).pack(side=tk.LEFT, padx=(10, 4))
        ttk.Label(row1, text="Every(s):").pack(side=tk.LEFT)
        ttk.Spinbox(row1, from_=15, to=3600, textvariable=self.var_prox_interval,
                    width=6).pack(side=tk.LEFT, padx=(4, 10))

        row2 = ttk.Frame(top)
        row2.pack(side=tk.TOP, fill=tk.X, pady=(4, 0))
        ttk.Label(row2, text="Category:").pack(side=tk.LEFT)
        ttk.Combobox(row2, textvariable=self.var_prox_category,
                     values=["All", "Forex", "Crypto", "Indices"],
                     state="readonly", width=10).pack(side=tk.LEFT, padx=(4, 10))
        ttk.Label(row2, text="Symbol:").pack(side=tk.LEFT)
        ttk.Entry(row2, textvariable=self.var_prox_symbol_filter, width=14).pack(side=tk.LEFT, padx=(4, 10))

        chart_wrap = ttk.Frame(parent)
        chart_wrap.pack(side=tk.TOP, fill=tk.BOTH, expand=True, padx=8, pady=(0, 8))
        self.prox_status = ttk.Label(chart_wrap, text="Proximity stats pending refresh…")
        self.prox_status.pack(side=tk.TOP, anchor=tk.W, padx=4, pady=(0, 4))

        table_frame = ttk.Frame(chart_wrap)
        table_frame.pack(side=tk.TOP, fill=tk.X, padx=4, pady=(0, 6))
        cols = ("category", "bin", "completed", "total", "pending", "tp_pct", "avg_rrr", "expectancy")
        self.prox_table = ttk.Treeview(table_frame, columns=cols, show='headings', height=5)
        headings = {
            "category": "Type",
            "bin": "Sweet Spot Bin",
            "completed": "Done",
            "total": "Total",
            "pending": "Pending",
            "tp_pct": "TP%",
            "avg_rrr": "Avg RRR",
            "expectancy": "Edge (R)",
        }
        for col in cols:
            self.prox_table.heading(col, text=headings[col])
        self.prox_table.column("category", width=90, anchor=tk.W)
        self.prox_table.column("bin", width=120, anchor=tk.W)
        self.prox_table.column("completed", width=80, anchor=tk.E)
        self.prox_table.column("total", width=70, anchor=tk.E)
        self.prox_table.column("pending", width=70, anchor=tk.E)
        self.prox_table.column("tp_pct", width=70, anchor=tk.E)
        self.prox_table.column("avg_rrr", width=80, anchor=tk.E)
        self.prox_table.column("expectancy", width=90, anchor=tk.E)
        vs_table = ttk.Scrollbar(table_frame, orient=tk.VERTICAL, command=self.prox_table.yview)
        self.prox_table.configure(yscrollcommand=vs_table.set)
        self.prox_table.pack(side=tk.LEFT, fill=tk.X, expand=True)
        vs_table.pack(side=tk.RIGHT, fill=tk.Y)

        self.prox_chart_frame = ttk.Frame(chart_wrap)
        self.prox_chart_frame.pack(side=tk.TOP, fill=tk.BOTH, expand=True)

        if FigureCanvasTkAgg is None or Figure is None:
            try:
                self.prox_status.config(text="Matplotlib not available; charts disabled.")
            except Exception:
                pass

    def _init_prox_chart_widgets(self) -> None:
        if FigureCanvasTkAgg is None or Figure is None:
            return
        if self.prox_chart_frame is None:
            return
        for w in self.prox_chart_frame.winfo_children():
            try:
                w.destroy()
            except Exception:
                pass
        fig = Figure(figsize=(6, 4), dpi=100)
        gs = fig.add_gridspec(2, 1, height_ratios=[1, 1.2], hspace=0.32)
        ax_bins = fig.add_subplot(gs[0])
        ax_symbols = fig.add_subplot(gs[1])
        ax_bins.set_ylabel('TP hit rate (%)')
        ax_bins.set_ylim(0, 100)
        ax_bins.grid(True, axis='y', linestyle='--', alpha=0.3)
        ax_symbols.set_xlabel('Average proximity to SL at entry')
        ax_symbols.set_ylabel('TP hit rate (%)')
        ax_symbols.set_ylim(0, 100)
        ax_symbols.grid(True, linestyle='--', alpha=0.3)
        canvas = FigureCanvasTkAgg(fig, master=self.prox_chart_frame)
        canvas_widget = canvas.get_tk_widget()
        canvas_widget.pack(side=tk.TOP, fill=tk.BOTH, expand=True)
        try:
            toolbar = NavigationToolbar2Tk(canvas, self.prox_chart_frame, pack_toolbar=False)
            toolbar.update()
            toolbar.pack(side=tk.BOTTOM, fill=tk.X)
        except Exception:
            toolbar = None
        self._prox_fig = fig
        self._prox_ax_bins = ax_bins
        self._prox_ax_symbols = ax_symbols
        self._prox_canvas = canvas
        self._prox_toolbar = toolbar

    def _prox_auto_toggle(self) -> None:
        try:
            self._save_settings()
        except Exception:
            pass
        if self.var_prox_auto.get():
            self._prox_schedule_next(soon=True)
        else:
            if self._prox_auto_job is not None:
                try:
                    self.after_cancel(self._prox_auto_job)
                except Exception:
                    pass
                self._prox_auto_job = None

    def _prox_schedule_next(self, soon: bool = False) -> None:
        if not self.var_prox_auto.get():
            return
        delay = 1000 if soon else max(5, int(self.var_prox_interval.get())) * 1000
        if self._prox_auto_job is not None:
            try:
                self.after_cancel(self._prox_auto_job)
            except Exception:
                pass
            self._prox_auto_job = None
        self._prox_auto_job = self.after(delay, self._prox_refresh)

    def _schedule_prox_refresh(self, delay_ms: int = 350) -> None:
        if self._prox_refresh_job is not None:
            try:
                self.after_cancel(self._prox_refresh_job)
            except Exception:
                pass
            self._prox_refresh_job = None
        self._prox_refresh_job = self.after(delay_ms, self._prox_refresh)

    def _prox_refresh(self) -> None:
        if self._prox_loading:
            return
        if self._prox_refresh_job is not None:
            try:
                self.after_cancel(self._prox_refresh_job)
            except Exception:
                pass
            self._prox_refresh_job = None
        if self.prox_status is not None:
            try:
                self.prox_status.config(text="Loading proximity stats…")
            except Exception:
                pass
        self._prox_loading = True
        threading.Thread(target=self._prox_fetch_thread, daemon=True).start()

    def _prox_fetch_thread(self) -> None:
        dbname = self.var_db_name.get().strip()
        hours = max(1, int(self.var_prox_since_hours.get()))
        min_trades = max(1, int(self.var_prox_min_trades.get()))
        symbol_filter = self.var_prox_symbol_filter.get().strip()
        category_filter = self.var_prox_category.get()

        payload: dict[str, object] = {
            'error': None,
            'since_hours': hours,
            'min_trades': min_trades,
        }
        def _as_float(value: object) -> float | None:
            try:
                if value is None:
                    return None
                return float(value)
            except Exception:
                return None

        try:
            try:
                import sqlite3  # type: ignore
            except Exception as exc:
                raise RuntimeError(f"sqlite3 not available: {exc}")
            db_path = db_path_str(dbname)
            conn = sqlite3.connect(db_path, timeout=3)
            try:
                cur = conn.cursor()
                cur.execute("SELECT name FROM sqlite_master WHERE type='table' AND name='timelapse_setups'")
                if cur.fetchone() is None:
                    payload['rows'] = []
                else:
                    thr = (datetime.now(timezone.utc) - timedelta(hours=hours)).strftime('%Y-%m-%d %H:%M:%S')
                    sql = (
                        """
                        SELECT s.symbol, s.proximity_to_sl, s.rrr, h.hit, h.hit_time
                        FROM timelapse_setups s
                        LEFT JOIN timelapse_hits h ON h.setup_id = s.id
                        WHERE s.inserted_at >= ?
                        ORDER BY s.inserted_at DESC
                        """
                    )
                    cur.execute(sql, (thr,))
                    raw_rows = cur.fetchall() or []
                    rows: list[dict[str, object]] = []
                    max_prox = 0.0
                    for sym, prox_raw, rrr_raw, hit, hit_time in raw_rows:
                        sym_s = str(sym) if sym is not None else ''
                        if symbol_filter and symbol_filter.upper() not in sym_s.upper():
                            continue
                        category = self._classify_symbol(sym_s).title()
                        if category_filter != "All" and category != category_filter:
                            continue
                        if prox_raw is None:
                            continue
                        try:
                            prox_val = float(prox_raw)
                        except Exception:
                            continue
                        rrr_val = None
                        if rrr_raw is not None:
                            try:
                                rrr_val = float(rrr_raw)
                            except Exception:
                                rrr_val = None
                        max_prox = max(max_prox, prox_val)
                        hit_str = (hit or '')
                        outcome = None
                        if isinstance(hit_str, str):
                            u = hit_str.upper()
                            if u == 'TP':
                                outcome = 'win'
                            elif u == 'SL':
                                outcome = 'loss'
                        rows.append({
                            'symbol': sym_s,
                            'category': category,
                            'proximity': prox_val,
                            'rrr': rrr_val,
                            'outcome': outcome,
                        })
                    payload['rows'] = rows
                    payload['max_prox'] = max_prox
            finally:
                try:
                    conn.close()
                except Exception:
                    pass
        except Exception as exc:
            payload['error'] = str(exc)

        self.after(0, lambda: self._prox_apply_result(payload))

    def _prox_apply_result(self, payload: dict[str, object]) -> None:
        self._prox_loading = False
        error = payload.get('error')
        if error:
            if self.prox_status is not None:
                try:
                    self.prox_status.config(text=f"Error: {error}")
                except Exception:
                    pass
            self._prox_schedule_next()
            return
        rows = payload.get('rows')
        if not isinstance(rows, list):
            rows = []
        processed = self._prox_compute_stats(rows, payload)
        self._prox_render(processed)
        self._prox_schedule_next()

    def _prox_compute_stats(self, rows: list[dict[str, object]], payload: dict[str, object]) -> dict[str, object]:
        hours = payload.get('since_hours', 0)
        min_trades = payload.get('min_trades', 1)
        try:
            min_trades_int = max(1, int(min_trades))
        except Exception:
            min_trades_int = 1

        proximities = [float(r['proximity']) for r in rows if isinstance(r.get('proximity'), (int, float))]
        max_prox = float(payload.get('max_prox') or (max(proximities) if proximities else 0.0))
        bucket = 0.1
        if max_prox <= 0:
            upper = bucket
        else:
            upper = max(bucket, math.ceil(max_prox / bucket) * bucket)
        bins: list[dict[str, object]] = []
        edge_steps = int(round(upper / bucket + 1e-9))
        edges = [round(i * bucket, 4) for i in range(edge_steps + 1)]
        if not edges or edges[-1] < upper - 1e-6:
            edges.append(round(upper, 4))
        for idx in range(len(edges) - 1):
            start = edges[idx]
            end = edges[idx + 1]
            label = f"{start:.1f}-{end:.1f}"
            bins.append({
                'start': start,
                'end': end,
                'label': label,
                'midpoint': (start + end) / 2.0,
                'count': 0,
                'wins': 0,
                'losses': 0,
                'sum_rrr_wins': 0.0,
            })
        if not bins:
            bins.append({
                'start': 0.0,
                'end': bucket,
                'label': f"0.0-{bucket:.1f}",
                'midpoint': bucket / 2.0,
                'count': 0,
                'wins': 0,
                'losses': 0,
                'sum_rrr_wins': 0.0,
            })

        def pick_bin(value: float) -> dict[str, object]:
            for i, b in enumerate(bins):
                if value < b['end'] or i == len(bins) - 1:
                    return b
            return bins[-1]

        symbol_stats: dict[str, dict[str, object]] = {}
        category_bins: dict[str, dict[str, dict[str, object]]] = {}
        wins_total = 0
        losses_total = 0
        global_rrr_sum = 0.0

        for row in rows:
            prox = row.get('proximity')
            if not isinstance(prox, (int, float)):
                continue
            outcome = row.get('outcome')
            symbol = str(row.get('symbol') or '')
            category = str(row.get('category') or 'Forex')
            rrr_val = row.get('rrr')
            rrr_float: float | None
            if isinstance(rrr_val, (int, float)):
                rrr_float = float(rrr_val)
            else:
                rrr_float = None
            bin_item = pick_bin(float(prox))
            bin_item['count'] = int(bin_item.get('count', 0)) + 1
            if outcome == 'win':
                bin_item['wins'] = int(bin_item.get('wins', 0)) + 1
                wins_total += 1
            elif outcome == 'loss':
                bin_item['losses'] = int(bin_item.get('losses', 0)) + 1
                losses_total += 1

            stat = symbol_stats.setdefault(symbol, {
                'symbol': symbol,
                'category': category,
                'trades': 0,
                'completed': 0,
                'wins': 0,
                'losses': 0,
                'sum_prox': 0.0,
                'sum_prox_completed': 0.0,
                'sum_rrr_wins': 0.0,
            })
            stat['trades'] = int(stat['trades']) + 1
            stat['sum_prox'] = float(stat['sum_prox']) + float(prox)
            if outcome == 'win':
                stat['completed'] = int(stat['completed']) + 1
                stat['wins'] = int(stat['wins']) + 1
                stat['sum_prox_completed'] = float(stat['sum_prox_completed']) + float(prox)
                if rrr_float is not None:
                    bin_item['sum_rrr_wins'] = float(bin_item.get('sum_rrr_wins', 0.0)) + rrr_float
                    stat['sum_rrr_wins'] = float(stat.get('sum_rrr_wins', 0.0)) + rrr_float
                    global_rrr_sum += rrr_float
            elif outcome == 'loss':
                stat['completed'] = int(stat['completed']) + 1
                stat['losses'] = int(stat['losses']) + 1
                stat['sum_prox_completed'] = float(stat['sum_prox_completed']) + float(prox)

            cat_bins = category_bins.setdefault(category, {})
            bin_label = bin_item.get('label')
            cat_entry = cat_bins.setdefault(bin_label, {
                'label': bin_label,
                'midpoint': bin_item.get('midpoint'),
                'count': 0,
                'wins': 0,
                'losses': 0,
                'sum_rrr_wins': 0.0,
            })
            cat_entry['count'] = int(cat_entry.get('count', 0)) + 1
            if outcome == 'win':
                cat_entry['wins'] = int(cat_entry.get('wins', 0)) + 1
                if rrr_float is not None:
                    cat_entry['sum_rrr_wins'] = float(cat_entry.get('sum_rrr_wins', 0.0)) + rrr_float
            elif outcome == 'loss':
                cat_entry['losses'] = int(cat_entry.get('losses', 0)) + 1

        for b in bins:
            wins_b = int(b.get('wins', 0))
            losses_b = int(b.get('losses', 0))
            completed_b = wins_b + losses_b
            b['completed'] = completed_b
            total_b = int(b.get('count', 0))
            b['pending'] = max(0, total_b - completed_b)
            if completed_b:
                b['success_rate'] = wins_b / completed_b
                sum_rrr_wins = float(b.get('sum_rrr_wins', 0.0))
                avg_rrr = (sum_rrr_wins / wins_b) if (wins_b and sum_rrr_wins > 0) else None
                b['avg_rrr'] = avg_rrr
                if avg_rrr is not None:
                    success = b['success_rate']
                    b['expectancy'] = success * avg_rrr - (1 - success)
                else:
                    b['expectancy'] = None
            else:
                b['success_rate'] = None
                b['avg_rrr'] = None
                b['expectancy'] = None

        symbol_entries: list[dict[str, object]] = []
        category_summary: dict[str, dict[str, float]] = {}
        for stat in symbol_stats.values():
            trades = int(stat['trades'])
            completed = int(stat['completed'])
            wins_s = int(stat['wins'])
            losses_s = int(stat['losses'])
            avg_all = float(stat['sum_prox']) / trades if trades else 0.0
            avg_completed = (float(stat['sum_prox_completed']) / completed) if completed else avg_all
            success = (wins_s / completed) if completed else None
            sum_rrr_wins = float(stat.get('sum_rrr_wins', 0.0)) if wins_s else 0.0
            avg_rrr_completed = (sum_rrr_wins / wins_s) if (wins_s and sum_rrr_wins > 0) else None
            expectancy = None
            if success is not None and avg_rrr_completed is not None:
                expectancy = success * avg_rrr_completed - (1 - success)
            entry = {
                'symbol': stat['symbol'],
                'category': stat['category'],
                'trades': trades,
                'completed': completed,
                'wins': wins_s,
                'losses': losses_s,
                'avg_prox': avg_all,
                'avg_prox_completed': avg_completed,
                'success_rate': success,
                'avg_rrr': avg_rrr_completed,
                'expectancy': expectancy,
            }
            symbol_entries.append(entry)
            if completed:
                cat_data = category_summary.setdefault(stat['category'], {'wins': 0, 'completed': 0, 'sum_rrr_wins': 0.0})
                cat_data['wins'] += wins_s
                cat_data['completed'] += completed
                cat_data['sum_rrr_wins'] += sum_rrr_wins

        eligible_symbols = [
            s for s in symbol_entries
            if s.get('success_rate') is not None and s.get('expectancy') is not None and int(s.get('completed', 0)) >= min_trades_int
        ]
        eligible_symbols.sort(key=lambda s: (s.get('expectancy') or 0.0, s.get('success_rate') or 0.0, s.get('completed') or 0), reverse=True)
        best_symbols = eligible_symbols[:3]

        global_completed = wins_total + losses_total
        global_rate = (wins_total / global_completed) if global_completed else None
        global_avg_rrr = (global_rrr_sum / wins_total) if wins_total and global_rrr_sum > 0 else None
        global_expectancy = None
        if global_rate is not None and global_avg_rrr is not None:
            global_expectancy = global_rate * global_avg_rrr - (1 - global_rate)

        sweet_bin = None
        for b in bins:
            completed_b = b.get('completed', 0)
            expectancy = b.get('expectancy')
            if not completed_b or completed_b < max(3, min_trades_int):
                continue
            if sweet_bin is None or (expectancy is not None and expectancy > sweet_bin['expectancy']):
                sweet_bin = {
                    'label': b['label'],
                    'success_rate': b.get('success_rate'),
                    'completed': completed_b,
                    'avg_rrr': b.get('avg_rrr'),
                    'expectancy': expectancy,
                    'midpoint': b['midpoint'],
                }

        category_sweet_spots: list[dict[str, object]] = []
        cat_summary_fmt = []
        for cat, data in category_summary.items():
            completed_cat = data.get('completed', 0)
            if completed_cat:
                rate_cat = data.get('wins', 0) / completed_cat
                wins_cat = data.get('wins', 0)
                sum_rrr_cat = data.get('sum_rrr_wins', 0.0)
                avg_rrr_cat = (sum_rrr_cat / wins_cat) if (wins_cat and sum_rrr_cat > 0) else None
                expectancy_cat = None
                if avg_rrr_cat is not None:
                    expectancy_cat = rate_cat * avg_rrr_cat - (1 - rate_cat)
                cat_summary_fmt.append({'category': cat, 'success_rate': rate_cat, 'expectancy': expectancy_cat})

            bins_map = category_bins.get(cat, {})
            best_bin = None
            for bin_label, bin_stats in bins_map.items():
                wins_cat = int(bin_stats.get('wins', 0))
                losses_cat = int(bin_stats.get('losses', 0))
                total_cat = int(bin_stats.get('count', 0))
                completed_cat_bin = wins_cat + losses_cat
                pending_cat = max(0, total_cat - completed_cat_bin)
                success_cat = (wins_cat / completed_cat_bin) if completed_cat_bin else None
                avg_rrr_cat_bin = None
                if completed_cat_bin:
                    sum_rrr_cat_bin = float(bin_stats.get('sum_rrr_wins', 0.0))
                    if wins_cat and sum_rrr_cat_bin > 0:
                        avg_rrr_cat_bin = sum_rrr_cat_bin / wins_cat
                expectancy_cat_bin = None
                if success_cat is not None and avg_rrr_cat_bin is not None:
                    expectancy_cat_bin = success_cat * avg_rrr_cat_bin - (1 - success_cat)
                bin_stats['success_rate'] = success_cat
                bin_stats['avg_rrr'] = avg_rrr_cat_bin
                bin_stats['expectancy'] = expectancy_cat_bin
                bin_stats['completed'] = completed_cat_bin
                bin_stats['pending'] = pending_cat
                if (completed_cat_bin >= max(3, min_trades_int)) and expectancy_cat_bin is not None:
                    if best_bin is None or expectancy_cat_bin > best_bin['expectancy']:
                        best_bin = {
                            'category': cat,
                            'label': bin_label,
                            'completed': completed_cat_bin,
                            'total': total_cat,
                            'pending': pending_cat,
                            'success_rate': success_cat,
                            'avg_rrr': avg_rrr_cat_bin,
                            'expectancy': expectancy_cat_bin,
                        }
            if best_bin is not None:
                category_sweet_spots.append(best_bin)

        result = {
            'since_hours': hours,
            'min_trades': min_trades_int,
            'bin_stats': bins,
            'symbol_stats': eligible_symbols,
            'best_symbols': best_symbols,
            'global_success_rate': global_rate,
            'global_avg_rrr': global_avg_rrr,
            'global_expectancy': global_expectancy,
            'completed_trades': global_completed,
            'pending_trades': max(0, len(rows) - global_completed),
            'symbols_seen': len(symbol_stats),
            'sweet_bin': sweet_bin,
            'category_summary': cat_summary_fmt,
            'category_sweet_spots': category_sweet_spots,
        }
        return result

    def _prox_render(self, data: dict[str, object]) -> None:
        if self.prox_status is None:
            return

        status_parts: list[str] = []
        completed = data.get('completed_trades') or 0
        pending = data.get('pending_trades') or 0
        symbols_seen = data.get('symbols_seen') or 0
        since_hours = data.get('since_hours') or 0
        status_parts.append(f"{completed} completed / {pending} open across {symbols_seen} symbols (last {since_hours}h)")

        sweet = data.get('sweet_bin') or None
        if sweet and isinstance(sweet, dict) and sweet.get('expectancy') is not None:
            pieces = []
            try:
                sr = sweet.get('success_rate')
                if sr is not None:
                    pieces.append(f"{float(sr) * 100:.1f}% TP")
            except Exception:
                pass
            try:
                avg_rrr = sweet.get('avg_rrr')
                if avg_rrr is not None:
                    pieces.append(f"avg RRR {float(avg_rrr):.2f}")
            except Exception:
                pass
            pieces.append(f"edge {float(sweet['expectancy']):+.2f}R")
            status_parts.append(
                f"Sweet spot {sweet.get('label')} → " + ", ".join(pieces) + f" on {int(sweet['completed'])} trades")

        best_symbols = data.get('best_symbols') or []
        if isinstance(best_symbols, list) and best_symbols:
            best_bits = []
            for entry in best_symbols:
                try:
                    sym = entry.get('symbol')
                    rate = entry.get('success_rate')
                    expectancy = entry.get('expectancy')
                    avg_rrr = entry.get('avg_rrr')
                    cnt = int(entry.get('completed') or 0)
                    bit = f"{sym}"
                    if expectancy is not None:
                        bit += f" {float(expectancy):+.2f}R"
                    if rate is not None:
                        bit += f" ({float(rate) * 100:.0f}%"
                        if avg_rrr is not None:
                            bit += f" @ {float(avg_rrr):.2f}R"
                        bit += f", {cnt})"
                    else:
                        bit += f" ({cnt})"
                    best_bits.append(bit)
                except Exception:
                    continue
            if best_bits:
                status_parts.append("Leaders: " + ", ".join(best_bits))

        cat_summary = data.get('category_summary') or []
        if isinstance(cat_summary, list) and cat_summary:
            cat_bits = []
            for entry in cat_summary:
                try:
                    cat = entry.get('category')
                    rate = entry.get('success_rate')
                    expectancy = entry.get('expectancy')
                    snippet = f"{cat}"
                    if expectancy is not None:
                        snippet += f" {float(expectancy):+.2f}R"
                    if rate is not None:
                        snippet += f" ({float(rate) * 100:.0f}% TP)"
                    cat_bits.append(snippet)
                except Exception:
                    continue
            if cat_bits:
                status_parts.append("By category: " + ", ".join(cat_bits))

        global_expectancy = data.get('global_expectancy')
        global_avg_rrr = data.get('global_avg_rrr')
        if isinstance(global_expectancy, (int, float)):
            extra = f"Global edge {float(global_expectancy):+.2f}R"
            if isinstance(global_avg_rrr, (int, float)):
                extra += f" @ avg RRR {float(global_avg_rrr):.2f}"
            status_parts.append(extra)

        try:
            self.prox_status.config(text=" | ".join(status_parts))
        except Exception:
            pass

        prox_table = getattr(self, 'prox_table', None)
        if prox_table is not None:
            try:
                prox_table.delete(*prox_table.get_children())
            except Exception:
                pass
            table_rows: list[tuple[str, str, int, int, int, str, str, str]] = []
            sweet = data.get('sweet_bin')
            if isinstance(sweet, dict) and sweet.get('expectancy') is not None:
                completed_global = int(data.get('completed_trades') or 0)
                pending_global = int(data.get('pending_trades') or 0)
                total_global = completed_global + pending_global
                sr = sweet.get('success_rate')
                avg_rrr = sweet.get('avg_rrr')
                expectancy = sweet.get('expectancy')
                table_rows.append((
                    'All',
                    str(sweet.get('label') or ''),
                    completed_global,
                    total_global,
                    pending_global,
                    f"{float(sr) * 100:.1f}%" if isinstance(sr, (int, float)) else '–',
                    f"{float(avg_rrr):.2f}" if isinstance(avg_rrr, (int, float)) else '–',
                    f"{float(expectancy):+.2f}" if isinstance(expectancy, (int, float)) else '–',
                ))

            cat_spots = data.get('category_sweet_spots') or []
            if isinstance(cat_spots, list):
                try:
                    cat_spots = sorted(
                        (spot for spot in cat_spots if isinstance(spot, dict)),
                        key=lambda s: float(s.get('expectancy') or 0.0),
                        reverse=True,
                    )
                except Exception:
                    pass
                for spot in cat_spots:
                    try:
                        category = spot.get('category', '')
                        label = spot.get('label', '')
                        completed = int(spot.get('completed') or 0)
                        total = int(spot.get('total') or completed)
                        pending = int(spot.get('pending') or max(0, total - completed))
                        sr = spot.get('success_rate')
                        avg_rrr = spot.get('avg_rrr')
                        expectancy = spot.get('expectancy')
                        table_rows.append((
                            str(category or ''),
                            str(label or ''),
                            completed,
                            total,
                            pending,
                            f"{float(sr) * 100:.1f}%" if isinstance(sr, (int, float)) else '–',
                            f"{float(avg_rrr):.2f}" if isinstance(avg_rrr, (int, float)) else '–',
                            f"{float(expectancy):+.2f}" if isinstance(expectancy, (int, float)) else '–',
                        ))
                    except Exception:
                        continue
            if not table_rows:
                table_rows.append(('–', 'Not enough trades yet', 0, 0, 0, '–', '–', '–'))
            for row in table_rows:
                try:
                    prox_table.insert('', tk.END, values=row)
                except Exception:
                    continue

        if FigureCanvasTkAgg is None or Figure is None:
            return
        if self._prox_ax_bins is None or self._prox_ax_symbols is None:
            self._init_prox_chart_widgets()
        ax_bins = self._prox_ax_bins
        ax_symbols = self._prox_ax_symbols
        if ax_bins is None or ax_symbols is None:
            return

        ax_bins.clear()
        ax_symbols.clear()
        ax_bins.set_ylabel('TP hit rate (%)')
        ax_bins.set_ylim(0, 100)
        ax_bins.grid(True, axis='y', linestyle='--', alpha=0.3)
        ax_symbols.set_xlabel('Average proximity to SL at entry')
        ax_symbols.set_ylabel('Expectancy (R multiples)')
        ax_symbols.set_ylim(-1.5, 2.5)
        ax_symbols.grid(True, linestyle='--', alpha=0.3)

        bin_stats = [b for b in (data.get('bin_stats') or []) if isinstance(b, dict)]
        plot_bins = [b for b in bin_stats if (b.get('completed') or 0) > 0]
        sweet_label = None
        sweet = data.get('sweet_bin')
        if isinstance(sweet, dict):
            sweet_label = sweet.get('label')

        if plot_bins:
            x_vals = list(range(len(plot_bins)))
            labels = [str(b.get('label')) for b in plot_bins]
            rates = [float(b.get('success_rate') or 0.0) * 100 for b in plot_bins]
            counts = [int(b.get('completed') or 0) for b in plot_bins]
            expectancies = [b.get('expectancy') for b in plot_bins]
            avg_rrrs = [b.get('avg_rrr') for b in plot_bins]
            colors = ['#2ca02c' if b.get('label') == sweet_label else '#4c72b0' for b in plot_bins]
            bars = ax_bins.bar(x_vals, rates, color=colors, alpha=0.85)
            for xi, bar, rate, count, exp_val, avg_rrr in zip(x_vals, bars, rates, counts, expectancies, avg_rrrs):
                ax_bins.text(bar.get_x() + bar.get_width() / 2, rate + 1.5,
                             f"{rate:.0f}%\n({count})", ha='center', va='bottom', fontsize=8)
                if exp_val is not None:
                    text = f"{float(exp_val):+.2f}R"
                    if avg_rrr is not None:
                        text += f"\nRRR {float(avg_rrr):.2f}"
                    ax_bins.text(bar.get_x() + bar.get_width() / 2, rate + 10,
                                 text, ha='center', va='bottom', fontsize=8, color='#2f4b7c')
            ax_bins.set_xticks(x_vals)
            ax_bins.set_xticklabels(labels, rotation=45, ha='right')
        else:
            ax_bins.text(0.5, 0.5, 'No completed hits in range yet.', ha='center', va='center',
                         transform=ax_bins.transAxes, fontsize=10)

        global_rate = data.get('global_success_rate')
        if isinstance(global_rate, (int, float)):
            ax_bins.axhline(float(global_rate) * 100, color='#dd8452', linestyle='--', linewidth=1,
                            label='Overall hit rate')
            ax_bins.legend(loc='lower right')

        global_expectancy = data.get('global_expectancy')
        if isinstance(global_expectancy, (int, float)):
            ax_symbols.axhline(float(global_expectancy), color='#dd8452', linestyle='--', linewidth=1,
                               label='Overall expectancy')

        symbol_stats = [s for s in (data.get('symbol_stats') or []) if isinstance(s, dict)]
        if symbol_stats:
            cat_colors = {
                'Forex': '#1f77b4',
                'Crypto': '#ff7f0e',
                'Indices': '#2ca02c',
            }
            used_labels: set[str] = set()
            max_avg = 0.0
            min_exp = None
            max_exp = None
            for entry in symbol_stats:
                avg = float(entry.get('avg_prox_completed') or entry.get('avg_prox') or 0.0)
                expectancy = entry.get('expectancy')
                if expectancy is None:
                    continue
                success = entry.get('success_rate')
                completed = int(entry.get('completed') or 0)
                cat = str(entry.get('category') or 'Forex')
                color = cat_colors.get(cat, '#7f7f7f')
                label = cat if cat not in used_labels else None
                used_labels.add(cat)
                size = max(50, min(260, 50 + completed * 18))
                edge_color = '#2ca02c' if expectancy > 0 else '#d62728'
                ax_symbols.scatter(avg, expectancy, s=size, color=color, alpha=0.78,
                                   edgecolors=edge_color, linewidths=1.0, label=label)
                if entry in (data.get('best_symbols') or []):
                    label_text = entry.get('symbol')
                    if success is not None:
                        label_text += f" {float(success) * 100:.0f}%"
                    ax_symbols.annotate(label_text, xy=(avg, expectancy), xytext=(0, 6),
                                        textcoords='offset points', ha='center', fontsize=9)
                max_avg = max(max_avg, avg)
                if min_exp is None or expectancy < min_exp:
                    min_exp = expectancy
                if max_exp is None or expectancy > max_exp:
                    max_exp = expectancy
            if used_labels:
                ax_symbols.legend(loc='lower right', title='Category')
            ax_symbols.set_xlim(0, max(1.05, max_avg * 1.15))
            if min_exp is not None and max_exp is not None:
                span = max_exp - min_exp
                pad = max(0.2, span * 0.15)
                ax_symbols.set_ylim(min_exp - pad, max_exp + pad)
        else:
            ax_symbols.text(0.5, 0.5, f"Need ≥ {data.get('min_trades', 1)} completed trades per symbol",
                            ha='center', va='center', transform=ax_symbols.transAxes, fontsize=10)
            ax_symbols.set_xlim(0, 1.0)
            ax_symbols.set_ylim(-1.0, 1.0)
            if isinstance(global_expectancy, (int, float)):
                ax_symbols.legend(loc='lower right')

        sweet = data.get('sweet_bin')
        if isinstance(sweet, dict) and sweet.get('midpoint') is not None:
            try:
                ax_symbols.axvline(float(sweet['midpoint']), color='#2ca02c', linestyle=':', linewidth=1)
            except Exception:
                pass

        try:
            if self._prox_fig is not None:
                self._prox_fig.tight_layout()
            if self._prox_canvas is not None:
                self._prox_canvas.draw_idle()
        except Exception:
            pass

    def _make_pnl_tab(self, parent) -> None:
        """Create the PnL tab UI: simple controls + Matplotlib chart."""
        top = ttk.Frame(parent)
        top.pack(side=tk.TOP, fill=tk.X, padx=8, pady=8)

        row1 = ttk.Frame(top)
        row1.pack(side=tk.TOP, fill=tk.X)
        ttk.Label(row1, text="Since(h):").pack(side=tk.LEFT)
        ttk.Spinbox(row1, from_=1, to=24*365, textvariable=self.var_since_hours, width=6).pack(side=tk.LEFT, padx=6)
        ttk.Button(row1, text="Refresh", command=self._pnl_refresh).pack(side=tk.LEFT)

        chart_wrap = ttk.Frame(parent)

        # 10k-notional PnL split into three charts
        self.pnl_fx_status = ttk.Label(chart_wrap, text="Press 'Refresh' to load PnL (10k - Forex).")
        self.pnl_fx_status.pack(side=tk.TOP, anchor=tk.W, padx=4, pady=(4, 0))
        self.pnl_fx_chart_frame = ttk.Frame(chart_wrap)
        self.pnl_fx_chart_frame.pack(side=tk.TOP, fill=tk.BOTH, expand=True)

        self.pnl_crypto_status = ttk.Label(chart_wrap, text="Press 'Refresh' to load PnL (10k - Crypto).")
        self.pnl_crypto_status.pack(side=tk.TOP, anchor=tk.W, padx=4, pady=(8, 0))
        self.pnl_crypto_chart_frame = ttk.Frame(chart_wrap)
        self.pnl_crypto_chart_frame.pack(side=tk.TOP, fill=tk.BOTH, expand=True)

        self.pnl_indices_status = ttk.Label(chart_wrap, text="Press 'Refresh' to load PnL (10k - Indices).")
        self.pnl_indices_status.pack(side=tk.TOP, anchor=tk.W, padx=4, pady=(8, 0))
        self.pnl_indices_chart_frame = ttk.Frame(chart_wrap)
        self.pnl_indices_chart_frame.pack(side=tk.TOP, fill=tk.BOTH, expand=True)

        chart_wrap.pack(side=tk.TOP, fill=tk.BOTH, expand=True)

        # Initialize Matplotlib canvases
        self._init_fx_chart_widgets()
        self._init_crypto_chart_widgets()
        self._init_indices_chart_widgets()

    def _make_pnl_norm_tab(self, parent) -> None:
        """Create the normalized PnL tab with selectable metrics."""
        container = ttk.Frame(parent)
        container.pack(side=tk.TOP, fill=tk.BOTH, expand=True)

        controls = ttk.Frame(container)
        controls.pack(side=tk.TOP, fill=tk.X, padx=8, pady=8)

        ttk.Label(controls, text="Since(h):").pack(side=tk.LEFT)
        ttk.Spinbox(
            controls,
            from_=1,
            to=24 * 365,
            textvariable=self.var_pnl_norm_since_hours,
            width=6,
        ).pack(side=tk.LEFT, padx=6)

        ttk.Label(controls, text="Metric:").pack(side=tk.LEFT)
        mode_combo = ttk.Combobox(
            controls,
            textvariable=self.var_pnl_norm_mode,
            values=("risk_units", "log_equity", "vol_target", "notional"),
            state="readonly",
            width=14,
        )
        mode_combo.pack(side=tk.LEFT, padx=6)
        try:
            mode_combo.bind("<<ComboboxSelected>>", self._on_pnl_norm_mode_change)
        except Exception:
            pass

        ttk.Label(controls, text="Category:").pack(side=tk.LEFT)
        cat_combo = ttk.Combobox(
            controls,
            textvariable=self.var_pnl_norm_category,
            values=("overall", "forex", "crypto", "indices"),
            state="readonly",
            width=10,
        )
        cat_combo.pack(side=tk.LEFT, padx=6)
        try:
            cat_combo.bind("<<ComboboxSelected>>", self._on_pnl_norm_category_change)
        except Exception:
            pass

        ttk.Label(controls, text="Bin:").pack(side=tk.LEFT)
        self.pnl_norm_bin_combo = ttk.Combobox(
            controls,
            textvariable=self.var_pnl_norm_bin,
            values=("All",),
            state="readonly",
            width=8,
        )
        self.pnl_norm_bin_combo.pack(side=tk.LEFT, padx=6)
        try:
            self.pnl_norm_bin_combo.bind("<<ComboboxSelected>>", self._on_pnl_norm_bin_change)
        except Exception:
            pass

        ttk.Button(controls, text="Refresh", command=self._pnl_norm_refresh).pack(side=tk.LEFT, padx=(12, 0))

        self.pnl_norm_status = ttk.Label(controls, text="Ready", anchor=tk.W)
        self.pnl_norm_status.pack(side=tk.LEFT, expand=True, fill=tk.X, padx=(12, 0))

        chart_wrap = ttk.Frame(container)
        chart_wrap.pack(side=tk.TOP, fill=tk.BOTH, expand=True, padx=8, pady=(0, 8))

        self.pnl_norm_chart_frame = ttk.Frame(chart_wrap)
        self.pnl_norm_chart_frame.pack(side=tk.TOP, fill=tk.BOTH, expand=True)

        self._init_pnl_norm_chart_widgets()

    def _init_pnl_norm_chart_widgets(self) -> None:
        """Initialise Matplotlib widgets for the normalized PnL chart."""
        if FigureCanvasTkAgg is None or Figure is None:
            return
        if self.pnl_norm_chart_frame is None:
            return
        for child in list(self.pnl_norm_chart_frame.winfo_children()):
            try:
                child.destroy()
            except Exception:
                pass
        fig = Figure(figsize=(6, 3), dpi=100)
        ax = fig.add_subplot(111)
        ax.set_title('Normalized PnL')
        ax.grid(True, which='both', linestyle='--', alpha=0.3)
        ax.set_xlabel('Time (UTC+3)')
        ax.set_ylabel('Value')
        canvas = FigureCanvasTkAgg(fig, master=self.pnl_norm_chart_frame)
        canvas.get_tk_widget().pack(side=tk.TOP, fill=tk.BOTH, expand=True)
        try:
            toolbar = NavigationToolbar2Tk(canvas, self.pnl_norm_chart_frame, pack_toolbar=False)
            toolbar.update()
            toolbar.pack(side=tk.BOTTOM, fill=tk.X)
            self._pnl_norm_toolbar = toolbar
        except Exception:
            self._pnl_norm_toolbar = None
        self._pnl_norm_fig = fig
        self._pnl_norm_ax = ax
        self._pnl_norm_canvas = canvas

    def _on_pnl_norm_mode_change(self, _event=None) -> None:
        if self._pnl_norm_loading:
            return
        self._pnl_norm_render()

    def _on_pnl_norm_category_change(self, _event=None) -> None:
        if self._pnl_norm_loading:
            return
        self._pnl_norm_render()

    def _on_pnl_norm_bin_change(self, _event=None) -> None:
        if self._pnl_norm_loading:
            return
        self._pnl_norm_render()

    def _pnl_norm_refresh(self) -> None:
        if self._pnl_norm_loading:
            return
        try:
            if self.pnl_norm_status is not None:
                self.pnl_norm_status.config(text="Loading normalized PnL…")
        except Exception:
            pass
        self._pnl_norm_loading = True
        threading.Thread(target=self._pnl_norm_fetch_thread, daemon=True).start()

    def _pnl_norm_fetch_thread(self) -> None:
        dbname = self.var_db_name.get().strip()
        hours = max(1, int(self.var_pnl_norm_since_hours.get()))
        payload: dict[str, object] = {'error': None}
        rows: list[tuple] = []
        bins: set[str] = set()
        try:
            import sqlite3  # type: ignore
            db_path = db_path_str(dbname)
            conn = sqlite3.connect(db_path, timeout=3)
            try:
                cur = conn.cursor()
                thr = (datetime.now(timezone.utc) - timedelta(hours=hours)).strftime('%Y-%m-%d %H:%M:%S')
                sql = (
                    """
                    SELECT COALESCE(h.hit_time, s.inserted_at) as event_time,
                           h.hit,
                           s.symbol,
                           COALESCE(h.entry_price, s.price) AS entry_price,
                           h.hit_price,
                           s.sl,
                           s.direction,
                           s.proximity_bin
                    FROM timelapse_setups s
                    JOIN timelapse_hits h ON h.setup_id = s.id
                    WHERE COALESCE(h.hit_time, s.inserted_at) >= ?
                    ORDER BY COALESCE(h.hit_time, s.inserted_at) ASC
                    """
                )
                cur.execute(sql, (thr,))
                rows = cur.fetchall() or []
                for row in rows:
                    if len(row) >= 7:
                        bin_label = row[7]
                        if bin_label:
                            bins.add(str(bin_label))
            finally:
                try:
                    conn.close()
                except Exception:
                    pass
        except Exception as exc:
            payload['error'] = str(exc)

        times: list[datetime] = []
        symbols: list[str] = []
        returns_risk: list[float] = []
        returns_log: list[float] = []
        returns_vol_target: list[float] = []
        returns_notional: list[float] = []
        bin_labels: list[str] = []

        if not payload.get('error') and rows:
            atr_map: dict[str, float | None] = {}
            if _MT5_IMPORTED and mt5 is not None:
                try:
                    init_ok, init_err = self._ensure_mt5()
                except Exception:
                    init_ok, init_err = False, None
                if init_ok:
                    for sym in sorted({r[2] for r in rows if r and r[2]}):
                        atr_map[sym] = None
                        try:
                            try:
                                mt5.symbol_select(sym, True)
                            except Exception:
                                pass
                            tf = getattr(mt5, "TIMEFRAME_D1", 0)
                            rates = mt5.copy_rates_from_pos(sym, tf, 0, 15)
                            if rates is None or len(rates) < 2:
                                continue
                            vals = []
                            for b in rates[-15:]:
                                try:
                                    high = float(b['high'])
                                    low = float(b['low'])
                                    close = float(b['close'])
                                except Exception:
                                    try:
                                        high = float(getattr(b, 'high', 0.0))
                                        low = float(getattr(b, 'low', 0.0))
                                        close = float(getattr(b, 'close', 0.0))
                                    except Exception:
                                        high = low = close = 0.0
                                vals.append((high, low, close))
                            if len(vals) >= 2:
                                trs = []
                                prev_close = vals[0][2]
                                for h, l, c in vals[1:]:
                                    tr1 = h - l
                                    tr2 = abs(h - prev_close)
                                    tr3 = abs(prev_close - l)
                                    trs.append(max(tr1, tr2, tr3))
                                    prev_close = c
                                atr_map[sym] = (sum(trs) / len(trs)) if trs else None
                        except Exception:
                            atr_map[sym] = None

            risk_capital = 0.01  # 1% per R
            target_vol = 0.10  # 10% annualised target volatility
            sqrt_252 = math.sqrt(252.0)
            sqrt_365 = math.sqrt(365.0)

            for event_time, hit, symbol, entry_price, hit_price, sl_val, direction, prox_bin in rows:
                if not hit:
                    continue
                dt: datetime | None = None
                if isinstance(event_time, str):
                    try:
                        dt = datetime.fromisoformat(event_time)
                    except Exception:
                        try:
                            dt = datetime.strptime(event_time.split('.')[0], '%Y-%m-%d %H:%M:%S')
                        except Exception:
                            dt = None
                elif isinstance(event_time, datetime):
                    dt = event_time
                if dt is None:
                    continue
                try:
                    dt = dt.replace(tzinfo=UTC)
                except Exception:
                    pass

                try:
                    ep = float(entry_price) if entry_price is not None else None
                except Exception:
                    ep = None
                try:
                    hp = float(hit_price) if hit_price is not None else None
                except Exception:
                    hp = None
                try:
                    slp = float(sl_val) if sl_val is not None else None
                except Exception:
                    slp = None

                if ep is None or hp is None or slp is None:
                    continue

                dir_s = (str(direction) or '').lower()
                profit = (hp - ep) if dir_s == 'buy' else (ep - hp)
                risk = (ep - slp) if dir_s == 'buy' else (slp - ep)
                if risk is None or risk <= 0:
                    continue

                trade_r = profit / risk
                raw_return = trade_r * risk_capital

                # notional 10k
                try:
                    units = 10000.0 / ep if ep not in (None, 0.0) else 0.0
                except Exception:
                    units = 0.0
                notional_profit = units * profit

                atr_val = atr_map.get(symbol) if atr_map else None
                vol_target_return = raw_return
                if atr_val is not None and atr_val > 0 and ep not in (None, 0.0):
                    try:
                        asset_kind = self._classify_symbol(symbol)
                        sqrt_factor = sqrt_365 if asset_kind == 'crypto' else sqrt_252
                        annual_vol = (atr_val / ep) * sqrt_factor
                        if annual_vol > 0:
                            vol_target_return = raw_return * (target_vol / annual_vol)
                    except Exception:
                        pass

                try:
                    log_return = math.log1p(raw_return)
                except Exception:
                    log_return = raw_return

                times.append(dt)
                sym_str = str(symbol)
                symbols.append(sym_str)
                returns_risk.append(trade_r)
                returns_log.append(log_return)
                returns_vol_target.append(vol_target_return)
                returns_notional.append(notional_profit)
                bin_val = str(prox_bin) if prox_bin not in (None, "") else ""
                bin_labels.append(bin_val)
                if bin_val:
                    bins.add(bin_val)

        def _cumulative(values: list[float]) -> list[float]:
            total = 0.0
            out: list[float] = []
            for v in values:
                total += v
                out.append(total)
            return out

        payload['times'] = times
        payload['symbols'] = symbols
        # Split series by category
        categories = {
            'overall': list(range(len(times))),
            'forex': [i for i, s in enumerate(symbols) if self._classify_symbol(s) == 'forex'],
            'crypto': [i for i, s in enumerate(symbols) if self._classify_symbol(s) == 'crypto'],
            'indices': [i for i, s in enumerate(symbols) if self._classify_symbol(s) == 'indices'],
        }

        def _select(idx_list: list[int], seq: list[float]) -> list[float]:
            return [seq[i] for i in idx_list]

        def _select_times(idx_list: list[int], seq: list[datetime]) -> list[datetime]:
            return [seq[i] for i in idx_list]

        series: dict[str, dict[str, list[float]]] = {}
        cumulative: dict[str, dict[str, list[float]]] = {}
        times_map: dict[str, list[datetime]] = {}

        bin_map: dict[str, list[str]] = {}
        for cat, idxs in categories.items():
            times_map[cat] = _select_times(idxs, times)
            cat_series = {
                'risk_units': _select(idxs, returns_risk),
                'log_equity': _select(idxs, returns_log),
                'vol_target': _select(idxs, returns_vol_target),
                'notional': _select(idxs, returns_notional),
            }
            series[cat] = cat_series
            cumulative[cat] = {key: _cumulative(vals) for key, vals in cat_series.items()}
            bin_map[cat] = _select(idxs, bin_labels)

        payload['times'] = times_map
        payload['series'] = series
        payload['cumulative'] = cumulative
        payload['bins'] = sorted(bins, key=lambda x: (1, x)) if bins else []
        payload['bin_map'] = bin_map

        self.after(0, self._pnl_norm_update_ui, payload)

    def _pnl_norm_update_ui(self, payload: dict[str, object]) -> None:
        self._pnl_norm_loading = False

        error = payload.get('error') if isinstance(payload, dict) else None
        if error:
            try:
                if self.pnl_norm_status is not None:
                    self.pnl_norm_status.config(text=f"Error: {error}")
            except Exception:
                pass
            if self._pnl_norm_ax is not None:
                try:
                    self._pnl_norm_ax.clear()
                    if self._pnl_norm_fig is not None:
                        self._pnl_norm_fig.tight_layout()
                    if self._pnl_norm_canvas is not None:
                        self._pnl_norm_canvas.draw_idle()
                except Exception:
                    pass
            return

        self._pnl_norm_data = payload
        # Update bin list in UI
        items = payload.get('bins') if isinstance(payload, dict) else None
        if isinstance(items, list):
            values = ['All'] + items if items else ['All']
            try:
                self.pnl_norm_bin_combo.configure(values=values)
            except Exception:
                pass
            if self.var_pnl_norm_bin.get() not in values:
                self.var_pnl_norm_bin.set('All')
        else:
            try:
                self.pnl_norm_bin_combo.configure(values=('All',))
            except Exception:
                pass
            self.var_pnl_norm_bin.set('All')
        self._pnl_norm_render()

    def _pnl_norm_render(self) -> None:
        data = self._pnl_norm_data
        if not data:
            return
        if self._pnl_norm_ax is None or self._pnl_norm_canvas is None:
            self._init_pnl_norm_chart_widgets()
        ax = self._pnl_norm_ax
        if ax is None:
            return

        ax.clear()
        ax.grid(True, which='both', linestyle='--', alpha=0.3)

        mode = self.var_pnl_norm_mode.get()
        category = self.var_pnl_norm_category.get()
        times_map = data.get('times', {}) if isinstance(data, dict) else {}
        series_map = data.get('series', {}) if isinstance(data, dict) else {}
        cumulative_map = data.get('cumulative', {}) if isinstance(data, dict) else {}

        times = times_map.get(category) if isinstance(times_map, dict) else None
        cat_series = series_map.get(category) if isinstance(series_map, dict) else None
        cat_cumulative = cumulative_map.get(category) if isinstance(cumulative_map, dict) else None
        cat_bins = data.get('bin_map', {}).get(category) if isinstance(data, dict) else None

        values = cat_cumulative.get(mode) if isinstance(cat_cumulative, dict) else None
        raw_values = cat_series.get(mode) if isinstance(cat_series, dict) else None

        # Apply bin filter if requested
        selected_bin = self.var_pnl_norm_bin.get()
        if selected_bin and selected_bin != 'All' and times and raw_values is not None and cat_bins is not None:
            filtered_idx = [i for i, label in enumerate(cat_bins) if label == selected_bin]
            times = [times[i] for i in filtered_idx]
            raw_values = [raw_values[i] for i in filtered_idx]
            # Recompute cumulative series from filtered raw returns to avoid inheriting
            # earlier trades outside the bin.
            if raw_values:
                running = 0.0
                values = []
                for v in raw_values:
                    running += v
                    values.append(running)
            else:
                values = []

        if raw_values is None:
            raw_values = []
        if values is None:
            values = []

        if not times or not values:
            ax.text(0.5, 0.5, 'No trades available.', ha='center', va='center', transform=ax.transAxes)
            try:
                if self.pnl_norm_status is not None:
                    self.pnl_norm_status.config(text="No trades in range.")
            except Exception:
                pass
            if self._pnl_norm_fig is not None:
                self._pnl_norm_fig.tight_layout()
            if self._pnl_norm_canvas is not None:
                self._pnl_norm_canvas.draw_idle()
            return

        # Align lengths
        n = min(len(times), len(values))
        times = times[:n]
        values = values[:n]
        raw_slice = raw_values[:n]

        try:
            times_disp = [t.astimezone(DISPLAY_TZ) for t in times]
        except Exception:
            times_disp = [t + timedelta(hours=3) for t in times]

        labels = {
            'risk_units': 'Cumulative R',
            'log_equity': 'Cumulative log return (1% risk)',
            'vol_target': 'Vol-target cumulative return',
            'notional': 'Cumulative PnL (10k notionals)',
        }
        ax.plot(times_disp, values, color='#1f77b4', label=labels.get(mode, mode))
        ax.axhline(0.0, color='#888888', linestyle='--', linewidth=1)
        ax.set_ylabel(labels.get(mode, 'Value'))

        try:
            last_val = values[-1]
            ax.annotate(
                f"{last_val:+.2f}",
                xy=(times_disp[-1], last_val),
                xytext=(10, 10),
                textcoords='offset points',
                arrowprops=dict(arrowstyle='->', color='#1f77b4'),
                color='#1f77b4',
            )
        except Exception:
            pass

        try:
            locator = mdates.AutoDateLocator(minticks=5, maxticks=12)
            formatter = mdates.ConciseDateFormatter(locator, tz=DISPLAY_TZ, show_offset=False)
            ax.xaxis.set_major_locator(locator)
            ax.xaxis.set_major_formatter(formatter)
        except Exception:
            pass

        try:
            ax.legend(loc='upper left')
        except Exception:
            pass

        if self._pnl_norm_fig is not None:
            self._pnl_norm_fig.tight_layout()
        if self._pnl_norm_canvas is not None:
            self._pnl_norm_canvas.draw_idle()

        try:
            count = len(raw_slice) if raw_slice else len(values)
            last_value = values[-1] if values else 0.0
            if self.pnl_norm_status is not None:
                self.pnl_norm_status.config(
                    text=f"Trades: {count} | Last {last_value:+.2f}"
                )
        except Exception:
            pass

    def _init_pnl_chart_widgets(self) -> None:
        """Initialize Matplotlib widgets for the PnL chart."""
        if FigureCanvasTkAgg is None or Figure is None:
            return
        # Destroy previous widgets if present
        if self.pnl_chart_frame is None:
            return
        for w in (self.pnl_chart_frame.winfo_children() if self.pnl_chart_frame is not None else []):
            try:
                w.destroy()
            except Exception:
                pass
        fig = Figure(figsize=(6, 3), dpi=100)
        ax = fig.add_subplot(111)
        ax.set_title('PnL (normalized wins/losses)')
        ax.grid(True, which='both', linestyle='--', alpha=0.3)
        ax.set_xlabel('Time (UTC+3)')
        ax.set_ylabel('Normalized PnL')
        canvas = FigureCanvasTkAgg(fig, master=self.pnl_chart_frame)
        canvas_widget = canvas.get_tk_widget()
        canvas_widget.pack(side=tk.TOP, fill=tk.BOTH, expand=True)
        try:
            toolbar = NavigationToolbar2Tk(canvas, self.pnl_chart_frame, pack_toolbar=False)
            toolbar.update()
            toolbar.pack(side=tk.BOTTOM, fill=tk.X)
            self._pnl_toolbar = toolbar
        except Exception:
            self._pnl_toolbar = None
        self._pnl_fig = fig
        self._pnl_ax = ax
        self._pnl_canvas = canvas

    def _init_pnl2_chart_widgets(self) -> None:
        """Initialize Matplotlib widgets for the 10k-notional PnL chart."""
        if FigureCanvasTkAgg is None or Figure is None:
            return
    def _init_fx_chart_widgets(self) -> None:
        """Initialize Matplotlib widgets for the 10k-notional Forex PnL chart."""
        if FigureCanvasTkAgg is None or Figure is None:
            return
        if self.pnl_fx_chart_frame is None:
            return
        for w in (self.pnl_fx_chart_frame.winfo_children() if self.pnl_fx_chart_frame is not None else []):
            try:
                w.destroy()
            except Exception:
                pass
        fig = Figure(figsize=(6, 3), dpi=100)
        ax = fig.add_subplot(111)
        ax.set_title('PnL (10k - Forex)')
        ax.grid(True, which='both', linestyle='--', alpha=0.3)
        ax.set_xlabel('Time (UTC+3)')
        ax.set_ylabel('Profit (quote currency)')
        canvas = FigureCanvasTkAgg(fig, master=self.pnl_fx_chart_frame)
        canvas_widget = canvas.get_tk_widget()
        canvas_widget.pack(side=tk.TOP, fill=tk.BOTH, expand=True)
        try:
            toolbar = NavigationToolbar2Tk(canvas, self.pnl_fx_chart_frame, pack_toolbar=False)
            toolbar.update()
            toolbar.pack(side=tk.BOTTOM, fill=tk.X)
            self._fx_toolbar = toolbar
        except Exception:
            self._fx_toolbar = None
        self._fx_fig = fig
        self._fx_ax = ax
        self._fx_canvas = canvas

    def _init_crypto_chart_widgets(self) -> None:
        """Initialize Matplotlib widgets for the 10k-notional Crypto PnL chart."""
        if FigureCanvasTkAgg is None or Figure is None:
            return
        if self.pnl_crypto_chart_frame is None:
            return
        for w in (self.pnl_crypto_chart_frame.winfo_children() if self.pnl_crypto_chart_frame is not None else []):
            try:
                w.destroy()
            except Exception:
                pass
        fig = Figure(figsize=(6, 3), dpi=100)
        ax = fig.add_subplot(111)
        ax.set_title('PnL (10k - Crypto)')
        ax.grid(True, which='both', linestyle='--', alpha=0.3)
        ax.set_xlabel('Time (UTC+3)')
        ax.set_ylabel('Profit (quote currency)')
        canvas = FigureCanvasTkAgg(fig, master=self.pnl_crypto_chart_frame)
        canvas_widget = canvas.get_tk_widget()
        canvas_widget.pack(side=tk.TOP, fill=tk.BOTH, expand=True)
        try:
            toolbar = NavigationToolbar2Tk(canvas, self.pnl_crypto_chart_frame, pack_toolbar=False)
            toolbar.update()
            toolbar.pack(side=tk.BOTTOM, fill=tk.X)
            self._crypto_toolbar = toolbar
        except Exception:
            self._crypto_toolbar = None
        self._crypto_fig = fig
        self._crypto_ax = ax
        self._crypto_canvas = canvas

    def _init_indices_chart_widgets(self) -> None:
        """Initialize Matplotlib widgets for the 10k-notional Indices PnL chart."""
        if FigureCanvasTkAgg is None or Figure is None:
            return
        if self.pnl_indices_chart_frame is None:
            return
        for w in (self.pnl_indices_chart_frame.winfo_children() if self.pnl_indices_chart_frame is not None else []):
            try:
                w.destroy()
            except Exception:
                pass
        fig = Figure(figsize=(6, 3), dpi=100)
        ax = fig.add_subplot(111)
        ax.set_title('PnL (10k - Indices)')
        ax.grid(True, which='both', linestyle='--', alpha=0.3)
        ax.set_xlabel('Time (UTC+3)')
        ax.set_ylabel('Profit (quote currency)')
        canvas = FigureCanvasTkAgg(fig, master=self.pnl_indices_chart_frame)
        canvas_widget = canvas.get_tk_widget()
        canvas_widget.pack(side=tk.TOP, fill=tk.BOTH, expand=True)
        try:
            toolbar = NavigationToolbar2Tk(canvas, self.pnl_indices_chart_frame, pack_toolbar=False)
            toolbar.update()
            toolbar.pack(side=tk.BOTTOM, fill=tk.X)
            self._indices_toolbar = toolbar
        except Exception:
            self._indices_toolbar = None
        self._indices_fig = fig
        self._indices_ax = ax
        self._indices_canvas = canvas
        if self.pnl2_chart_frame is None:
            return
        for w in (self.pnl2_chart_frame.winfo_children() if self.pnl2_chart_frame is not None else []):
            try:
                w.destroy()
            except Exception:
                pass
        fig = Figure(figsize=(6, 3), dpi=100)
        ax = fig.add_subplot(111)
        ax.set_title('PnL (10k notional)')
        ax.grid(True, which='both', linestyle='--', alpha=0.3)
        ax.set_xlabel('Time (UTC+3)')
        ax.set_ylabel('Profit (quote currency)')
        canvas = FigureCanvasTkAgg(fig, master=self.pnl2_chart_frame)
        canvas_widget = canvas.get_tk_widget()
        canvas_widget.pack(side=tk.TOP, fill=tk.BOTH, expand=True)
        try:
            toolbar = NavigationToolbar2Tk(canvas, self.pnl2_chart_frame, pack_toolbar=False)
            toolbar.update()
            toolbar.pack(side=tk.BOTTOM, fill=tk.X)
            self._pnl2_toolbar = toolbar
        except Exception:
            self._pnl2_toolbar = None
        self._pnl2_fig = fig
        self._pnl2_ax = ax
        self._pnl2_canvas = canvas

    def _pnl_refresh(self) -> None:
        """Trigger background fetch of PnL data and redraw chart."""
        if self._pnl_loading:
            return
        self._pnl_loading = True
        try:
            if self.pnl_fx_status is not None:
                self.pnl_fx_status.config(text="Loading PnL (10k - Forex)...")
            if self.pnl_crypto_status is not None:
                self.pnl_crypto_status.config(text="Loading PnL (10k - Crypto)...")
            if self.pnl_indices_status is not None:
                self.pnl_indices_status.config(text="Loading PnL (10k - Indices)...")
        except Exception:
            pass
        t = threading.Thread(target=self._pnl_fetch_thread, daemon=True)
        t.start()

    def _pnl_fetch_thread(self) -> None:
        """Fetch PnL-relevant rows from the SQLite DB in a background thread and compute ATR-normalized P/L."""
        dbname = self.var_db_name.get().strip()
        hours = max(1, int(self.var_since_hours.get()))
        rows: list[tuple] = []
        error: str | None = None
        try:
            import sqlite3  # type: ignore
            db_path = db_path_str(dbname)
            conn = sqlite3.connect(db_path, timeout=3)
            try:
                cur = conn.cursor()
                from datetime import timezone as _tz
                thr = (datetime.now(_tz.utc) - timedelta(hours=hours)).strftime('%Y-%m-%d %H:%M:%S')
                sql = (
                    """
                    SELECT COALESCE(h.hit_time, s.inserted_at) as event_time,
                           h.hit,
                           s.symbol,
                           COALESCE(h.entry_price, s.price) AS entry_price,
                           h.hit_price,
                           s.sl,
                           s.direction
                    FROM timelapse_setups s
                    JOIN timelapse_hits h ON h.setup_id = s.id
                    WHERE COALESCE(h.hit_time, s.inserted_at) >= ?
                    ORDER BY COALESCE(h.hit_time, s.inserted_at) ASC
                    """
                )
                cur.execute(sql, (thr,))
                for (event_time, hit, symbol, entry_price, hit_price, sl, direction) in cur.fetchall() or []:
                    rows.append((event_time, hit, symbol, entry_price, hit_price, sl, direction))
            finally:
                try:
                    conn.close()
                except Exception:
                    pass
        except Exception as e:
            error = str(e)

        # Compute ATR per symbol (D1, period 14-ish) for normalized P/L,
        # while also preparing contract specs for 10k-notional scaling.
        times_norm: list[datetime] = []
        norm_returns: list[float] = []
        symbols_norm: list[str] = []
        times_abs: list[datetime] = []
        symbols_abs: list[str] = []
        notional_returns: list[float] = []
        try:
            atr_map: dict[str, float | None] = {}
            spec_map: dict[str, dict[str, float]] = {}
            if _MT5_IMPORTED and mt5 is not None:
                try:
                    init_ok, init_err = self._ensure_mt5()
                    if init_ok:
                        atr_syms = sorted({r[2] for r in rows if r and r[2]})
                        for sym in atr_syms:
                            atr_map[sym] = None
                            spec_map[sym] = {}
                            try:
                                try:
                                    mt5.symbol_select(sym, True)
                                except Exception:
                                    pass
                                info = None
                                try:
                                    info = mt5.symbol_info(sym)
                                except Exception:
                                    info = None
                                if info is not None:
                                    tick_value = _as_float(getattr(info, 'trade_tick_value', None))
                                    if tick_value is None or tick_value == 0.0:
                                        tick_value = _as_float(getattr(info, 'tick_value', None))
                                    tick_size = _as_float(getattr(info, 'trade_tick_size', None))
                                    if tick_size is None or tick_size == 0.0:
                                        tick_size = _as_float(getattr(info, 'tick_size', None))
                                    contract_size = _as_float(getattr(info, 'trade_contract_size', None))
                                    if contract_size is None or contract_size == 0.0:
                                        contract_size = _as_float(getattr(info, 'contract_size', None))
                                    spec_map[sym] = {
                                        'tick_value': float(tick_value or 0.0),
                                        'tick_size': float(tick_size or 0.0),
                                        'contract_size': float(contract_size or 0.0),
                                    }
                                tf = getattr(mt5, "TIMEFRAME_D1", 0)
                                rates = mt5.copy_rates_from_pos(sym, tf, 0, 15)
                                if rates is None or len(rates) < 2:
                                    atr_map[sym] = None
                                    continue
                                vals = []
                                for b in rates[-15:]:
                                    try:
                                        high = float(b['high'])
                                        low = float(b['low'])
                                        close = float(b['close'])
                                    except Exception:
                                        try:
                                            high = float(getattr(b, 'high', 0.0))
                                            low = float(getattr(b, 'low', 0.0))
                                            close = float(getattr(b, 'close', 0.0))
                                        except Exception:
                                            high = low = close = 0.0
                                    vals.append((high, low, close))
                                if len(vals) >= 2:
                                    trs = []
                                    prev_close = vals[0][2]
                                    for h, l, c in vals[1:]:
                                        tr1 = h - l
                                        tr2 = abs(h - prev_close)
                                        tr3 = abs(prev_close - l)
                                        trs.append(max(tr1, tr2, tr3))
                                        prev_close = c
                                    atr_map[sym] = (sum(trs) / len(trs)) if trs else None
                                else:
                                    atr_map[sym] = None
                            except Exception:
                                atr_map[sym] = None
                                spec_map[sym] = {}
                except Exception:
                    atr_map = {}
                    spec_map = {}

            # Compute normalized returns using ATR
            for event_time, hit, symbol, entry_price, hit_price, sl_val, direction in rows:
                if not hit:
                    continue
                dt = None
                if isinstance(event_time, str):
                    try:
                        dt = datetime.fromisoformat(event_time)
                    except Exception:
                        try:
                            dt = datetime.strptime(event_time.split('.')[0], '%Y-%m-%d %H:%M:%S')
                        except Exception:
                            dt = None
                elif isinstance(event_time, datetime):
                    dt = event_time
                if dt is None:
                    continue
                try:
                    dt = dt.replace(tzinfo=UTC)
                except Exception:
                    pass

                try:
                    ep = float(entry_price) if entry_price is not None else None
                except Exception:
                    ep = None
                try:
                    hp = float(hit_price) if hit_price is not None else None
                except Exception:
                    hp = None
                try:
                    slp = float(sl_val) if sl_val is not None else None
                except Exception:
                    slp = None
                if ep is None or hp is None or slp is None:
                    continue
                dir_s = (str(direction) or '').lower()
                profit = (hp - ep) if dir_s == 'buy' else (ep - hp)
                atr = atr_map.get(symbol)
                norm: float | None = None
                if atr is not None and atr != 0:
                    norm = profit / atr
                notional_profit: float | None = None
                spec = spec_map.get(symbol)
                if spec and ep not in (None, 0.0):
                    tick_value = float(spec.get('tick_value', 0.0))
                    tick_size = float(spec.get('tick_size', 0.0))
                    contract_size = float(spec.get('contract_size', 0.0))
                    try:
                        volume = 0.0
                        if contract_size > 0.0 and ep not in (None, 0.0):
                            volume = 10000.0 / (contract_size * ep)
                        if volume > 0.0:
                            if tick_size > 0.0 and tick_value > 0.0:
                                ticks = profit / tick_size
                                notional_profit = ticks * tick_value * volume
                            elif contract_size > 0.0:
                                notional_profit = profit * contract_size * volume
                    except Exception:
                        notional_profit = None
                if notional_profit is None:
                    try:
                        units = 10000.0 / ep if ep not in (None, 0.0) else 0.0
                    except Exception:
                        units = 0.0
                    notional_profit = units * profit
                times_abs.append(dt)
                symbols_abs.append(str(symbol))
                notional_returns.append(notional_profit)
                if norm is not None:
                    times_norm.append(dt)
                    norm_returns.append(norm)
                    symbols_norm.append(str(symbol))
        except Exception as e:
            if error is None:
                error = str(e)

        # Compute cumulative and average per trade (ATR-normalized)
        cum_norm: list[float] = []
        ssum = 0.0
        for v in norm_returns:
            ssum += v
            cum_norm.append(ssum)
        avg_norm = [c / (i + 1) for i, c in enumerate(cum_norm)] if cum_norm else []

        # Compute cumulative and average for 10k-notional series
        not_cum: list[float] = []
        nsum = 0.0
        for v in notional_returns:
            nsum += v
            not_cum.append(nsum)
        not_avg = [c / (i + 1) for i, c in enumerate(not_cum)] if not_cum else []

        # Hand off to UI thread
        self.after(0, self._pnl_update_ui, times_norm, norm_returns, cum_norm, avg_norm, symbols_norm,
                   times_abs, symbols_abs, notional_returns, not_cum, not_avg, error)

    def _pnl_update_ui(
        self,
        times_norm,
        norm_returns,
        cum_norm,
        avg_norm,
        symbols_norm,
        times_abs,
        symbols_abs,
        notional_returns,
        not_cum,
        not_avg,
        error: str | None,
    ) -> None:
        """UI-thread handler for ATR-normalized and 10k-notional PnL series.

        Expects:
          - times_norm: list[datetime] for normalized series
          - norm_returns: list[float] (per-trade profit divided by ATR)
          - cum_norm: list[float] (cumulative sums of norm_returns)
          - avg_norm: list[float] (average per-trade for normalized series)
          - symbols_norm: list[str] (trade symbol at each normalized point)
          - times_abs: list[datetime] for absolute 10k-notional series
          - symbols_abs: list[str] aligned with times_abs
          - notional_returns: list[float] (per-trade PnL for 10k notional)
          - not_cum: list[float] (cumulative notional PnL)
          - not_avg: list[float] (average notional PnL per trade)
          - error: optional error message
        """
        self._pnl_loading = False

        if error:
            try:
                if self.pnl_status is not None:
                    self.pnl_status.config(text=f"Error: {error}")
            except Exception:
                pass
            # Clear any previous chart
            if self._pnl_ax is not None:
                try:
                    self._pnl_ax.clear()
                    if self._pnl_fig is not None:
                        self._pnl_fig.tight_layout()
                    if self._pnl_canvas is not None:
                        self._pnl_canvas.draw_idle()
                except Exception:
                    pass
            return

        # Render normalized PnL chart if data is available; otherwise clear it.
        if times_norm and norm_returns:
            try:
                self._pnl_render_draw(times_norm, norm_returns, cum_norm, avg_norm, symbols_norm)
            except Exception as exc:
                try:
                    if self.pnl_status is not None:
                        self.pnl_status.config(text=f"Normalized render error: {exc}")
                except Exception:
                    pass
        else:
            if self._pnl_ax is not None:
                try:
                    self._pnl_ax.clear()
                    if self._pnl_canvas is not None:
                        self._pnl_canvas.draw_idle()
                except Exception:
                    pass
            try:
                if self.pnl_status is not None:
                    self.pnl_status.config(text="No normalized PnL trades available.")
            except Exception:
                pass

        if not times_abs or not notional_returns:
            try:
                if self.pnl_fx_status is not None:
                    self.pnl_fx_status.config(text="No 10k-notional hits in the requested time range.")
                if self.pnl_crypto_status is not None:
                    self.pnl_crypto_status.config(text="No 10k-notional hits in the requested time range.")
                if self.pnl_indices_status is not None:
                    self.pnl_indices_status.config(text="No 10k-notional hits in the requested time range.")
            except Exception:
                pass
            # Clear charts if available
            for ax, fig, canvas in ((getattr(self, '_fx_ax', None), getattr(self, '_fx_fig', None), getattr(self, '_fx_canvas', None)),
                                    (getattr(self, '_crypto_ax', None), getattr(self, '_crypto_fig', None), getattr(self, '_crypto_canvas', None)),
                                    (getattr(self, '_indices_ax', None), getattr(self, '_indices_fig', None), getattr(self, '_indices_canvas', None))):
                if ax is not None:
                    try:
                        ax.clear()
                        if fig is not None:
                            fig.tight_layout()
                        if canvas is not None:
                            canvas.draw_idle()
                    except Exception:
                        pass
            return

        # Ensure lists align
        n = min(len(times_abs), len(notional_returns), len(symbols_abs))
        times = times_abs[:n]
        symbols = symbols_abs[:n]
        notional_returns = notional_returns[:n]

        # Split by instrument class
        def _sel(idxs, seq):
            return [seq[i] for i in idxs]

        idx_fx = [i for i, s in enumerate(symbols) if self._classify_symbol(s) == 'forex']
        idx_crypto = [i for i, s in enumerate(symbols) if self._classify_symbol(s) == 'crypto']
        idx_indices = [i for i, s in enumerate(symbols) if self._classify_symbol(s) == 'indices']

        # Build series for each category
        series = []
        for idxs in (idx_fx, idx_crypto, idx_indices):
            ts = _sel(idxs, times)
            rets = _sel(idxs, notional_returns)
            syms = _sel(idxs, symbols)
            cum_ = []
            ssum = 0.0
            for v in rets:
                ssum += v
                cum_.append(ssum)
            avg_ = [c / (i + 1) for i, c in enumerate(cum_)] if cum_ else []
            series.append((ts, rets, cum_, avg_, syms))

        # Render using the prepared series (Forex, Crypto, Indices)
        try:
            self._pnl_fx_render_draw(*series[0])
            self._pnl_crypto_render_draw(*series[1])
            self._pnl_indices_render_draw(*series[2])
        except Exception as e:
            try:
                if self.pnl_fx_status is not None:
                    self.pnl_fx_status.config(text=f"Render error: {e}")
            except Exception:
                pass

    def _pnl_render_draw(self, times, returns, cum, avg, symbols) -> None:
        """Draw the PnL chart with step lines, baseline, and per-trade annotations."""
        if FigureCanvasTkAgg is None or Figure is None:
            try:
                if self.pnl_status is not None:
                    self.pnl_status.config(text="Matplotlib not available; cannot render PnL.")
            except Exception:
                pass
            return
        if self._pnl_ax is None or self._pnl_canvas is None:
            self._init_pnl_chart_widgets()
        ax = self._pnl_ax
        ax.clear()
        ax.grid(True, which='both', linestyle='--', alpha=0.3)

        # Convert times to display timezone
        try:
            times_disp = [t.astimezone(DISPLAY_TZ) for t in times]
        except Exception:
            times_disp = [t + timedelta(hours=3) for t in times]

        # Add baseline so N trades -> N visible segments
        try:
            base_time = times_disp[0] - timedelta(seconds=1)
        except Exception:
            base_time = None
        if base_time is not None:
            times_plot = [base_time] + list(times_disp)
            cum_plot = [0.0] + list(cum)
            avg_plot = [0.0] + (list(avg) if avg else [0.0] * len(cum))
        else:
            times_plot = list(times_disp)
            cum_plot = list(cum)
            avg_plot = list(avg) if avg else list(cum)

        # Use smooth curves to show trends; add breakeven line
        try:
            ax.plot(times_plot, cum_plot, color='#1f77b4', linewidth=2,
                    label='Cumulative PnL (sum of +RRR/-1)', marker='o', markersize=3)
            ax.plot(times_plot, avg_plot, color='#ff7f0e', linewidth=1.2, linestyle='--',
                    label='Avg PnL per trade', marker='s', markersize=2)
            ax.axhline(0.0, color='#888888', linewidth=2.0, linestyle='-', alpha=0.9)
        except Exception:
            pass

        # Mark wins/losses at the end of each trade (TP green ^, SL red v)
        try:
            wins_x = [times_disp[i] for i, v in enumerate(returns) if v > 0]
            wins_y = [cum[i] for i, v in enumerate(returns) if v > 0]
            losses_x = [times_disp[i] for i, v in enumerate(returns) if v < 0]
            losses_y = [cum[i] for i, v in enumerate(returns) if v < 0]
            if wins_x:
                ax.scatter(wins_x, wins_y, color='green', marker='^', s=40, label='TP')
            if losses_x:
                ax.scatter(losses_x, losses_y, color='red', marker='v', s=40, label='SL')
        except Exception:
            pass

        # Annotate per-trade change values; always annotate last, annotate all when small series
        try:
            if returns:
                last_idx = len(returns) - 1
                ax.annotate(f"{returns[last_idx]:+.2f}",
                            xy=(times_disp[last_idx], cum[last_idx]),
                            xytext=(0, -16), textcoords="offset points",
                            ha="right", va="top", fontsize=9,
                            bbox=dict(boxstyle="round,pad=0.2", fc="white", ec="gray", alpha=0.9))
                if len(returns) <= 12:
                    for i, r in enumerate(returns):
                        color = 'green' if r > 0 else ('red' if r < 0 else '#333333')
                        ax.annotate(f"{r:+.2f}",
                                    xy=(times_disp[i], cum[i]),
                                    xytext=(0, 8), textcoords="offset points",
                                    ha="center", va="bottom", fontsize=8, color=color, alpha=0.9)
        except Exception:
            pass

        # Annotate symbol at each trade point (to avoid clutter, show last 20 if many)
        try:
            if returns:
                max_labels = 20
                n = len(returns)
                start = 0 if n <= max_labels else n - max_labels
                for i in range(start, n):
                    sym = (symbols[i] if symbols and i < len(symbols) else '')
                    if not sym:
                        continue
                    ax.annotate(str(sym),
                                xy=(times_disp[i], cum[i]),
                                xytext=(0, 18), textcoords="offset points",
                                ha="center", va="bottom", fontsize=8, color='#1f1f1f', alpha=0.9)
        except Exception:
            pass

        # X-axis formatter
        try:
            locator = mdates.AutoDateLocator(minticks=5, maxticks=12)
            formatter = mdates.ConciseDateFormatter(locator, tz=DISPLAY_TZ, show_offset=False)
            ax.xaxis.set_major_locator(locator)
            ax.xaxis.set_major_formatter(formatter)
        except Exception:
            pass

        try:
            ax.legend(loc='upper left')
        except Exception:
            pass
        try:
            if self._pnl_fig is not None:
                self._pnl_fig.tight_layout()
            self._pnl_canvas.draw_idle()
        except Exception:
            pass
        try:
            if self.pnl_status is not None:
                last_change = returns[-1] if returns else 0.0
                last_sym = (symbols[-1] if symbols else '')
                self.pnl_status.config(text=f"Rendered PnL: {len(times)} trades, last {last_sym} {last_change:+.2f}, cumulative {cum[-1]:.2f}, avg {avg[-1]:.3f}")
        except Exception:
            pass

    def _classify_symbol(self, sym: str) -> str:
        """Heuristically classify a symbol as 'forex', 'crypto', or 'indices'."""

        return classify_symbol(sym)

    def _pnl_category_render(self, title: str, ax, fig, canvas, status_label, times, returns_abs, cum_abs, avg_abs, symbols) -> None:
        """Common renderer for 10k-notional category charts."""
        if FigureCanvasTkAgg is None or Figure is None:
            try:
                if status_label is not None:
                    status_label.config(text="Matplotlib not available; cannot render.")
            except Exception:
                pass
            return

        # Ensure axis exists (caller should have initialized)
        if ax is None or canvas is None:
            try:
                if title.endswith("Forex"):
                    self._init_fx_chart_widgets()
                    ax, fig, canvas = self._fx_ax, self._fx_fig, self._fx_canvas
                elif title.endswith("Crypto"):
                    self._init_crypto_chart_widgets()
                    ax, fig, canvas = self._crypto_ax, self._crypto_fig, self._crypto_canvas
                else:
                    self._init_indices_chart_widgets()
                    ax, fig, canvas = self._indices_ax, self._indices_fig, self._indices_canvas
            except Exception:
                return
        if ax is None:
            return

        ax.clear()
        ax.grid(True, which='both', linestyle='--', alpha=0.3)

        # Convert times to display timezone
        try:
            times_disp = [t.astimezone(DISPLAY_TZ) for t in times]
        except Exception:
            times_disp = [t + timedelta(hours=3) for t in times]

        # Baseline so N trades -> N segments
        try:
            base_time = times_disp[0] - timedelta(seconds=1) if times_disp else None
        except Exception:
            base_time = None
        if base_time is not None:
            times_plot = [base_time] + list(times_disp)
            cum_plot = [0.0] + list(cum_abs)
            avg_plot = [0.0] + (list(avg_abs) if avg_abs else [0.0] * len(cum_abs))
        else:
            times_plot = list(times_disp)
            cum_plot = list(cum_abs)
            avg_plot = list(avg_abs) if avg_abs else list(cum_abs)

        # Plot cumulative and avg as smooth curves, add breakeven line
        try:
            ax.set_title(title)
            ax.plot(times_plot, cum_plot, color='#2c7fb8', linewidth=2, label='Cumulative (10k)', marker='o', markersize=3)
            # ax.plot(times_plot, avg_plot, color='#f28e2b', linewidth=1.2, linestyle='--', label='Avg per trade (10k)', marker='s', markersize=2)
            ax.axhline(0.0, color='#888888', linewidth=2.0, linestyle='-', alpha=0.9)
        except Exception:
            pass

        # Markers for wins/losses
        try:
            wins_x = [times_disp[i] for i, v in enumerate(returns_abs) if v > 0]
            wins_y = [cum_abs[i] for i, v in enumerate(returns_abs) if v > 0]
            losses_x = [times_disp[i] for i, v in enumerate(returns_abs) if v < 0]
            losses_y = [cum_abs[i] for i, v in enumerate(returns_abs) if v < 0]
            if wins_x:
                ax.scatter(wins_x, wins_y, color='green', marker='^', s=40, label='Win')
            if losses_x:
                ax.scatter(losses_x, losses_y, color='red', marker='v', s=40, label='Loss')
        except Exception:
            pass

        # Annotations: last value and recent symbols
        try:
            if returns_abs:
                last_idx = len(returns_abs) - 1
                ax.annotate(f"{returns_abs[last_idx]:+.2f}",
                            xy=(times_disp[last_idx], cum_abs[last_idx]),
                            xytext=(0, -16), textcoords="offset points",
                            ha="right", va="top", fontsize=9,
                            bbox=dict(boxstyle="round,pad=0.2", fc="white", ec="gray", alpha=0.9))
                max_labels = 20
                n = len(returns_abs)
                start = 0 if n <= max_labels else n - max_labels
                for i in range(start, n):
                    sym = symbols[i] if symbols and i < len(symbols) else ''
                    if not sym:
                        continue
                    ax.annotate(str(sym),
                                xy=(times_disp[i], cum_abs[i]),
                                xytext=(0, 18), textcoords="offset points",
                                ha="center", va="bottom", fontsize=8, color='#1f1f1f', alpha=0.9)
        except Exception:
            pass

        # Axis formatter
        try:
            locator = mdates.AutoDateLocator(minticks=5, maxticks=12)
            formatter = mdates.ConciseDateFormatter(locator, tz=DISPLAY_TZ, show_offset=False)
            ax.xaxis.set_major_locator(locator)
            ax.xaxis.set_major_formatter(formatter)
        except Exception:
            pass

        try:
            ax.legend(loc='upper left')
        except Exception:
            pass
        try:
            if fig is not None:
                fig.tight_layout()
            if canvas is not None:
                canvas.draw_idle()
        except Exception:
            pass
        try:
            if status_label is not None:
                if cum_abs:
                    last_change = returns_abs[-1] if returns_abs else 0.0
                    last_sym = symbols[-1] if symbols else ''
                    status_label.config(text=f"{title}: {len(times)} trades, last {last_sym} {last_change:+.2f}, cumulative {cum_abs[-1]:.2f}")
                else:
                    status_label.config(text=f"{title}: no trades")
        except Exception:
            pass

    def _pnl_fx_render_draw(self, times, returns_abs, cum_abs, avg_abs, symbols) -> None:
        if self._fx_ax is None or self._fx_canvas is None:
            self._init_fx_chart_widgets()
        self._pnl_category_render("PnL (10k - Forex)", self._fx_ax, self._fx_fig, self._fx_canvas, self.pnl_fx_status,
                                  times, returns_abs, cum_abs, avg_abs, symbols)

    def _pnl_crypto_render_draw(self, times, returns_abs, cum_abs, avg_abs, symbols) -> None:
        if self._crypto_ax is None or self._crypto_canvas is None:
            self._init_crypto_chart_widgets()
        self._pnl_category_render("PnL (10k - Crypto)", self._crypto_ax, self._crypto_fig, self._crypto_canvas, self.pnl_crypto_status,
                                  times, returns_abs, cum_abs, avg_abs, symbols)

    def _pnl_indices_render_draw(self, times, returns_abs, cum_abs, avg_abs, symbols) -> None:
        if self._indices_ax is None or self._indices_canvas is None:
            self._init_indices_chart_widgets()
        self._pnl_category_render("PnL (10k - Indices)", self._indices_ax, self._indices_fig, self._indices_canvas, self.pnl_indices_status,
                                  times, returns_abs, cum_abs, avg_abs, symbols)
    def _enqueue_log(self, name: str, text: str) -> None:
        self.log_q.put((name, text))

    def _drain_log(self) -> None:
        try:
            while True:
                name, text = self.log_q.get_nowait()
                if name == "timelapse":
                    self._append_text(self.txt_tl, text)
                elif name == "hits":
                    self._append_text(self.txt_hits, text)
                else:
                    # Fallback: mirror to both
                    self._append_text(self.txt_tl, text)
                    self._append_text(self.txt_hits, text)
        except queue.Empty:
            pass
        self.after(50, self._drain_log)

    LOG_MAX_LINES = 4000  # cap per-text widget lines to avoid unbounded memory growth

    def _append_text(self, widget: tk.Text, s: str) -> None:
        widget.configure(state=tk.NORMAL)
        widget.insert(tk.END, s)
        try:
            end_index = widget.index('end-1c')
            line_count = int(end_index.split('.')[0]) if end_index else 0
        except Exception:
            line_count = 0
        if line_count > self.LOG_MAX_LINES:
            try:
                # Trim oldest lines while keeping at most LOG_MAX_LINES in the widget
                trim_line = line_count - self.LOG_MAX_LINES
                widget.delete('1.0', f'{trim_line + 1}.0')
            except Exception:
                pass
        widget.see(tk.END)
        widget.configure(state=tk.DISABLED)

    def _clear_log(self) -> None:
        # Clear both panes
        for w in (self.txt_tl, self.txt_hits):
            w.configure(state=tk.NORMAL)
            w.delete("1.0", tk.END)
            w.configure(state=tk.DISABLED)

    # --- DB refresh logic ---
    def _db_auto_toggle(self) -> None:
        if self.var_auto.get():
            self._db_schedule_next(soon=True)
        else:
            if self._db_auto_job is not None:
                try:
                    self.after_cancel(self._db_auto_job)
                except Exception:
                    pass
                self._db_auto_job = None

    def _db_schedule_next(self, soon: bool = False) -> None:
        if not self.var_auto.get():
            return
        delay = 1000 if soon else max(1, int(self.var_interval.get())) * 1000
        # ensure only one scheduled job
        if self._db_auto_job is not None:
            try:
                self.after_cancel(self._db_auto_job)
            except Exception:
                pass
            self._db_auto_job = None
        self._db_auto_job = self.after(delay, self._db_refresh)

    def _db_refresh(self) -> None:
        if self._db_loading:
            return
        self._db_loading = True
        self.db_status.config(text="Loading...")
        t = threading.Thread(target=self._db_fetch_thread, daemon=True)
        t.start()

    def _db_fetch_thread(self) -> None:
        dbname = self.var_db_name.get().strip()
        hours = max(1, int(self.var_since_hours.get()))

        # Get filter values
        symbol_category = self.var_symbol_category.get()
        hit_status = self.var_hit_status.get()
        symbol_filter = self.var_symbol_filter.get().strip()

        rows_display: list[tuple[str, str, str, str, str, str, str, str, str, str]] = []
        rows_meta: list[dict] = []
        error: str | None = None
        try:
            # Use SQLite for GUI DB results
            try:
                import sqlite3  # type: ignore
            except Exception as e:
                raise RuntimeError(f"sqlite3 not available: {e}")
            db_path = db_path_str(dbname)
            conn = sqlite3.connect(db_path, timeout=3)
            try:
                cur = conn.cursor()
                # If setups table does not exist, return empty
                cur.execute("SELECT name FROM sqlite_master WHERE type='table' AND name='timelapse_setups'")
                if cur.fetchone() is None:
                    rows_display = []
                else:
                    # Ensure proximity_bin column exists for display
                    try:
                        cur.execute("PRAGMA table_info(timelapse_setups)")
                        cols = {str(r[1]) for r in (cur.fetchall() or [])}
                        if 'proximity_bin' not in cols:
                            try:
                                cur.execute("ALTER TABLE timelapse_setups ADD COLUMN proximity_bin TEXT")
                                conn.commit()
                            except Exception:
                                pass
                    except Exception:
                        pass

                    from datetime import timezone as _tz
                    thr = (datetime.now(_tz.utc) - timedelta(hours=hours)).strftime('%Y-%m-%d %H:%M:%S')
                    sql = (
                        """
                        SELECT s.id, s.symbol, s.direction, s.inserted_at,
                               h.hit_time_utc3, h.hit_time, h.hit, h.hit_price,
                               s.tp, s.sl, COALESCE(h.entry_price, s.price) AS entry_price,
                               s.proximity_to_sl, s.proximity_bin
                        FROM timelapse_setups s
                        LEFT JOIN timelapse_hits h ON h.setup_id = s.id
                        WHERE s.inserted_at >= ?
                        ORDER BY s.inserted_at DESC, s.symbol
                        """
                    )
                    cur.execute(sql, (thr,))
                    all_rows = cur.fetchall() or []

<<<<<<< HEAD
                    # Apply filters in Python code instead of SQL
                    filtered_rows = []
                    for row in all_rows:
                        (sid, sym, direction, inserted_at, hit_utc3, hit_time, hit, hit_price, tp, sl, entry_price) = row
=======

                    # Apply filters in Python code instead of SQL
                    filtered_rows = []
                    for row in all_rows:
                        (sid, sym, direction, inserted_at, hit_utc3, hit_time, hit, hit_price, tp, sl, entry_price, proximity_to_sl, proximity_bin) = row
>>>>>>> 7a1d3b99

                        # Apply symbol category filter
                        if symbol_category != "All":
                            classified_category = self._classify_symbol(sym).title()
                            if classified_category != symbol_category:
                                continue

                        # Apply hit status filter
                        if hit_status != "All":
                            if hit_status == "Running":
                                if hit is not None:
                                    continue
                            elif hit_status == "Hits":
                                if hit is None:
                                    continue
                            else:  # TP or SL
                                if hit != hit_status:
                                    continue

<<<<<<< HEAD
=======
                        # Apply symbol filter
                        if symbol_filter:
                            if symbol_filter.upper() not in sym.upper():
                                continue

>>>>>>> 7a1d3b99
                        filtered_rows.append(row)

                    # Process filtered rows
                    for (sid, sym, direction, inserted_at, hit_utc3, hit_time, hit, hit_price, tp, sl, entry_price, proximity_to_sl, proximity_bin) in filtered_rows:
                        sym_s = str(sym) if sym is not None else ''
                        dir_s = str(direction) if direction is not None else ''
                        try:
                            as_naive = datetime.fromisoformat(inserted_at) if isinstance(inserted_at, str) else inserted_at
                        except Exception:
                            as_naive = None
                        ent_s = ''
                        if as_naive is not None:
                            ent_s = (as_naive + timedelta(hours=3)).strftime('%Y-%m-%d %H:%M:%S')
                        hit_s = ''
                        if hit_utc3 is not None:
                            hit_s = str(hit_utc3)
                        elif hit_time is not None:
                            try:
                                ht = datetime.fromisoformat(hit_time) if isinstance(hit_time, str) else hit_time
                                hit_s = (ht + timedelta(hours=3)).strftime('%Y-%m-%d %H:%M:%S')
                            except Exception:
                                hit_s = ''
                        hit_str = str(hit) if hit is not None else ''
                        def fmt_price(v):
                            try:
                                if v is None:
                                    return ''
                                return f"{float(v):g}"
                            except Exception:
                                return str(v)
                        tp_s = fmt_price(tp)
                        sl_s = fmt_price(sl)
                        ep_s = fmt_price(entry_price)
                        prox_sl_s = fmt_price(proximity_to_sl)
                        prox_bin_s = str(proximity_bin) if proximity_bin not in (None, "") else ""
                        rows_display.append((sym_s, dir_s, ent_s, hit_s, hit_str, tp_s, sl_s, ep_s, prox_sl_s, prox_bin_s))
                        # Raw/meta for chart
                        rows_meta.append({
                            'iid': None,  # to fill on UI insert
                            'setup_id': sid,
                            'symbol': sym_s,
                            'direction': dir_s,
                            'entry_utc_str': (as_naive.strftime('%Y-%m-%d %H:%M:%S.%f') if as_naive else ''),
                            'entry_price': float(entry_price) if entry_price is not None else None,
                            'tp': float(tp) if tp is not None else None,
                            'sl': float(sl) if sl is not None else None,
                            'hit_kind': hit_str if hit_str else None,
                            'hit_time_utc_str': (str(hit_time) if hit_time is not None else None),
                            'proximity_bin': prox_bin_s,
                            'hit_price': (float(hit_price) if hit_price is not None else None),
                        })
            finally:
                try:
                    conn.close()
                except Exception:
                    pass
        except Exception as e:
            error = str(e)

        # Hand off to UI thread
        self.after(0, self._db_update_ui, rows_display, rows_meta, error)

    def _db_update_ui(self, rows_display, rows_meta, error: str | None) -> None:
        self._db_loading = False

        # Save current selection before clearing
        current_selection = self.db_tree.selection()
        selected_item_data = None
        if current_selection:
            selected_iid = current_selection[0]
            if selected_iid in self._db_row_meta:
                selected_item_data = self._db_row_meta[selected_iid]

        self.db_tree.delete(*self.db_tree.get_children())
        self._db_row_meta.clear()

        if error:
            self.db_status.config(text=f"Error: {error}")
        else:
            new_selected_iid = None
            for idx, (sym, direction, ent_s, hit_s, hit, tp_s, sl_s, ep_s, prox_sl_s, prox_bin_s) in enumerate(rows_display):
                tags = ()
                if hit == 'TP':
                    tags = ('tp',)
                elif hit == 'SL':
                    tags = ('sl',)
                iid = self.db_tree.insert('', tk.END, values=(sym, direction, ent_s, hit_s, hit, tp_s, sl_s, ep_s, prox_sl_s, prox_bin_s), tags=tags)
                if idx < len(rows_meta):
                    meta = rows_meta[idx]
                    meta['iid'] = iid
                    self._db_row_meta[iid] = meta

                    # Check if this item matches the previously selected item
                    if selected_item_data and not new_selected_iid:
                        if (meta.get('symbol') == selected_item_data.get('symbol') and
                            meta.get('direction') == selected_item_data.get('direction') and
                            meta.get('entry_utc_str') == selected_item_data.get('entry_utc_str')):
                            new_selected_iid = iid

            # Restore selection if we found a matching item
            if new_selected_iid:
                self.db_tree.selection_set(new_selected_iid)
                self.db_tree.see(new_selected_iid)  # Ensure the item is visible
                self.db_tree.focus_set()  # Set keyboard focus to the treeview
                self.db_tree.focus(new_selected_iid)  # Set focus to the specific item

            self.db_status.config(text=f"Rows: {len(rows_display)} - Updated {datetime.now().strftime('%H:%M:%S')}")

        # Schedule next auto refresh if enabled
        self._db_schedule_next()
        # Also refresh PnL so changes are reflected immediately
        try:
            self._pnl_refresh()
        except Exception:
            pass

    def _db_delete_selected(self) -> None:
        # Delete from DB both in timelapse_hits and timelapse_setups for a selected row
        sel = self.db_tree.selection()
        if not sel:
            self.db_status.config(text="Select a row first.")
            return
        iid = sel[0]
        meta = self._db_row_meta.get(iid)
        if not meta:
            self.db_status.config(text="No metadata for selection.")
            return
        setup_id = meta.get('setup_id')
        hit_kind = (meta.get('hit_kind') or '').upper()
        if not setup_id:
            self.db_status.config(text="Missing setup id; cannot delete.")
            return

        # Confirm
        try:
            from tkinter import messagebox
            sym = meta.get('symbol') or ''
            direction = meta.get('direction') or ''
            hit_info = f" and its {hit_kind} hit" if hit_kind in ('TP', 'SL') else ""
            if not messagebox.askyesno("Confirm Delete", f"Delete setup {setup_id} ({sym} {direction}){hit_info}? This cannot be undone."):
                return
        except Exception:
            pass

        # Run deletion in a thread then refresh
        def _do_delete():
            dbname = self.var_db_name.get().strip()
            db_path = db_path_str(dbname)
            err = None
            try:
                import sqlite3  # type: ignore
                conn = sqlite3.connect(db_path, timeout=5)
                try:
                    with conn:
                        cur = conn.cursor()
                        # Delete hit first (if exists), then setup
                        if hit_kind in ('TP', 'SL'):
                            cur.execute("DELETE FROM timelapse_hits WHERE setup_id=?", (setup_id,))
                        cur.execute("DELETE FROM timelapse_setups WHERE id=?", (setup_id,))
                finally:
                    try:
                        conn.close()
                    except Exception:
                        pass
            except Exception as e:
                err = str(e)
            # UI thread update
            def _after():
                if err:
                    self.db_status.config(text=f"Delete error: {err}")
                else:
                    self.db_status.config(text=f"Deleted setup {setup_id}.")
                    self._db_refresh()
            self.after(0, _after)

        threading.Thread(target=_do_delete, daemon=True).start()

    # --- Chart helpers ---
    def _init_chart_widgets(self) -> None:
        # If Matplotlib not available, just leave status label
        if FigureCanvasTkAgg is None or Figure is None:
            return
        # Destroy previous if any
        for w in self.chart_frame.winfo_children():
            try:
                w.destroy()
            except Exception:
                pass
        fig = Figure(figsize=(5, 3), dpi=100)
        ax = fig.add_subplot(111)
        ax.set_title('')
        ax.grid(True, which='both', linestyle='--', alpha=0.3)
        ax.set_xlabel('Time (UTC)')
        ax.set_ylabel('Price')
        canvas = FigureCanvasTkAgg(fig, master=self.chart_frame)
        canvas_widget = canvas.get_tk_widget()
        canvas_widget.pack(side=tk.TOP, fill=tk.BOTH, expand=True)
        try:
            toolbar = NavigationToolbar2Tk(canvas, self.chart_frame, pack_toolbar=False)
            toolbar.update()
            toolbar.pack(side=tk.BOTTOM, fill=tk.X)
            self._chart_toolbar = toolbar
        except Exception:
            self._chart_toolbar = None
        self._chart_fig = fig
        self._chart_ax = ax
        self._chart_canvas = canvas

    def _set_chart_message(self, msg: str) -> None:
        try:
            self.chart_status.config(text=msg)
        except Exception:
            pass

    def _chart_spinner_start(self, rid: int) -> None:
        spinner = getattr(self, 'chart_spinner', None)
        if spinner is None:
            return
        self._chart_spinner_req_id = rid
        if not self._chart_spinner_visible:
            try:
                spinner.pack(side=tk.TOP, fill=tk.X, padx=4, pady=(2, 4))
                self._chart_spinner_visible = True
            except Exception:
                return
        try:
            spinner.start(12)
        except Exception:
            pass

    def _chart_spinner_stop(self, rid: int | None = None) -> None:
        spinner = getattr(self, 'chart_spinner', None)
        if spinner is None:
            return
        if rid is not None and self._chart_spinner_req_id != rid:
            return
        try:
            spinner.stop()
        except Exception:
            pass
        if self._chart_spinner_visible:
            try:
                spinner.pack_forget()
            except Exception:
                pass
            self._chart_spinner_visible = False
        if rid is None or self._chart_spinner_req_id == rid:
            self._chart_spinner_req_id = None

    def _chart_clear(self) -> None:
        if self._chart_ax is None or self._chart_canvas is None:
            return
        try:
            self._chart_ax.clear()
            self._chart_canvas.draw_idle()
        except Exception:
            pass

    def _chart_pause_for_quiet(self) -> None:
        self._chart_quiet_paused = True
        self._chart_active_req_id = None
        self._ohlc_loading = False
        self._chart_spinner_stop()
        self._chart_clear()
        self._set_chart_message(QUIET_CHART_MESSAGE)

    def _chart_quiet_guard(self) -> None:
        try:
            last_symbol = getattr(self, '_chart_last_symbol', None)
            if is_quiet_time(datetime.now(UTC), symbol=last_symbol):
                if not self._chart_quiet_paused:
                    self._chart_pause_for_quiet()
            else:
                self._chart_quiet_paused = False
        finally:
            try:
                self.after(30000, self._chart_quiet_guard)
            except Exception:
                pass

    def _on_db_row_selected(self, event=None) -> None:
        # Debounce if already loading
        if self._ohlc_loading:
            return
        sel = self.db_tree.selection()
        if not sel:
            return
        iid = sel[0]
        meta = self._db_row_meta.get(iid)
        if not meta:
            return
        # Parse needed fields
        symbol = meta.get('symbol')
        direction = (meta.get('direction') or '').lower()
        entry_utc_str = meta.get('entry_utc_str')
        entry_price = meta.get('entry_price')
        tp = meta.get('tp')
        sl = meta.get('sl')
        hit_kind = meta.get('hit_kind')
        hit_time_utc_str = meta.get('hit_time_utc_str')
        hit_price = meta.get('hit_price')
        if not symbol or not entry_utc_str:
            self._set_chart_message('Missing symbol or entry time; cannot render chart.')
            return
        self._chart_last_symbol = symbol
        try:
            entry_utc = datetime.fromisoformat(entry_utc_str).replace(tzinfo=UTC)
        except Exception:
            self._set_chart_message('Invalid entry time format.')
            return
        now_utc = datetime.now(UTC)
        if is_quiet_time(now_utc, symbol=symbol):
            self._chart_pause_for_quiet()
            return
        self._chart_quiet_paused = False
        start_utc = entry_utc - timedelta(minutes=20)
        end_utc = datetime.now(UTC)
        self._chart_req_id += 1
        rid = self._chart_req_id
        self._chart_active_req_id = rid
        self._set_chart_message(f"Loading 1m chart for {symbol} from {start_utc.strftime('%H:%M')} UTC (inserted time)…")
        self._chart_spinner_start(rid)
        self._ohlc_loading = True
        # Watchdog to avoid indefinite waiting if MT5 blocks
        self.after(8000, self._chart_watchdog, rid, symbol)
        t = threading.Thread(target=self._fetch_and_render_chart_thread,
                              args=(rid, symbol, direction, start_utc, end_utc, entry_utc, entry_price, sl, tp, hit_kind, hit_time_utc_str, hit_price),
                              daemon=True)
        t.start()

    def _ensure_mt5(self) -> tuple[bool, str | None]:
        if not _MT5_IMPORTED or mt5 is None:
            return False, 'MetaTrader5 module not available. Install with: pip install MetaTrader5'
        try:
            # If not initialized, initialize now
            if not self._mt5_inited:
                if not mt5.initialize():
                    return False, f"mt5.initialize failed: {mt5.last_error()}"
                self._mt5_inited = True
        except Exception as e:
            return False, f"MT5 init error: {e}"
        return True, None

    def _chart_watchdog(self, rid: int, symbol: str) -> None:
        # If the same request is still running, release lock and inform user
        if self._chart_active_req_id == rid and self._ohlc_loading:
            self._ohlc_loading = False
            self._chart_spinner_stop(rid)
            self._set_chart_message(f"Still loading {symbol}… MT5 may be busy. Try again or check terminal.")

    def _resolve_symbol(self, base: str) -> tuple[str | None, str | None]:
        # Prefer shared helper
        if _RESOLVE is not None:
            try:
                name = _RESOLVE(base)
                return name, None if name else f"Symbol '{base}' not found in MT5"
            except Exception as e:
                return None, f"resolve_symbol error: {e}"
        # Fallback: try selecting base and first wildcard
        try:
            if mt5.symbol_select(base, True):
                return base, None
            cands = mt5.symbols_get(f"{base}*") or []
            if cands:
                cand = getattr(cands[0], 'name', None) or None
                if cand and mt5.symbol_select(cand, True):
                    return cand, None
        except Exception:
            pass
        return None, f"Symbol '{base}' not found in MT5"

    def _server_offset_hours(self, symbol_probe: str) -> int:
        if _GET_OFFS is not None:
            try:
                return int(_GET_OFFS(symbol_probe) or 0)
            except Exception:
                return 0
        # Fallback to 0 if helper not available
        return 0

    def _to_server_naive(self, dt_utc: datetime, offset_h: int) -> datetime:
        if _TO_SERVER is not None:
            try:
                return _TO_SERVER(dt_utc, offset_h)
            except Exception:
                pass
        # Fallback: naive from timestamp shifted by offset hours
        return datetime.fromtimestamp(dt_utc.timestamp() + offset_h * 3600.0)

    def _rate_field(self, rate: object, name: str) -> float | None:
        try:
            value = getattr(rate, name)
        except AttributeError:
            try:
                value = rate[name]  # type: ignore[index]
            except Exception:
                if isinstance(rate, dict):
                    value = rate.get(name)
                else:
                    value = None
        if value is None:
            return None
        try:
            return float(value)
        except Exception:
            return None

    def _rate_time(self, rate: object, offset_hours: int) -> datetime | None:
        ts = self._rate_field(rate, "time")
        if ts is None:
            return None
        try:
            dt_server = datetime.fromtimestamp(float(ts), tz=UTC)
        except Exception:
            return None
        return dt_server - timedelta(hours=offset_hours)

    def _rates_to_ohlc_lists(
        self,
        rates: Sequence[object] | None,
        offset_hours: int,
        timeframe_seconds: int,
    ) -> tuple[list[datetime], list[float], list[float], list[float], list[float]]:
        times: list[datetime] = []
        opens: list[float] = []
        highs: list[float] = []
        lows: list[float] = []
        closes: list[float] = []
        if not rates:
            return times, opens, highs, lows, closes
        span = timedelta(seconds=max(1, timeframe_seconds))
        for rate in rates:
            start = self._rate_time(rate, offset_hours)
            if start is None:
                continue
            open_px = self._rate_field(rate, "open")
            high_px = self._rate_field(rate, "high")
            low_px = self._rate_field(rate, "low")
            close_px = self._rate_field(rate, "close")
            if None in (open_px, high_px, low_px, close_px):
                continue
            times.append(start)
            opens.append(open_px)  # type: ignore[arg-type]
            highs.append(high_px)  # type: ignore[arg-type]
            lows.append(low_px)  # type: ignore[arg-type]
            closes.append(close_px)  # type: ignore[arg-type]
        if not times:
            return times, opens, highs, lows, closes
        # Ensure chronological order and clip duplicate entries to the bar span
        packed = sorted(zip(times, opens, highs, lows, closes), key=lambda x: x[0])
        times = []
        opens = []
        highs = []
        lows = []
        closes = []
        last_start: datetime | None = None
        for start, op, hi, lo, cl in packed:
            if last_start is not None and start < last_start:
                continue
            times.append(start)
            opens.append(op)
            highs.append(hi)
            lows.append(lo)
            closes.append(cl)
            last_start = start
        # Ensure each time represents the start of the interval; extend with span if needed downstream
        return times, opens, highs, lows, closes

    def _ticks_to_ohlc_lists(
        self,
        sym_name: str,
        offset_hours: int,
        active_ranges: Sequence[tuple[datetime, datetime]],
        direction: str,
    ) -> tuple[list[datetime], list[float], list[float], list[float], list[float]]:
        ticks_aggregate: list[object] = []
        for window_start, window_end in active_ranges:
            start_srv = self._to_server_naive(window_start, offset_hours)
            end_srv = self._to_server_naive(window_end, offset_hours)
            part = mt5.copy_ticks_range(sym_name, start_srv, end_srv, mt5.COPY_TICKS_ALL)
            if part is None or len(part) == 0:
                start_naive = window_start.replace(tzinfo=None)
                end_naive = window_end.replace(tzinfo=None)
                part = mt5.copy_ticks_range(sym_name, start_naive, end_naive, mt5.COPY_TICKS_ALL)
            if part is None or len(part) == 0:
                continue
            try:
                for row in part:
                    ticks_aggregate.append(row)
            except Exception:
                ticks_aggregate.extend(list(part))
        if not ticks_aggregate:
            return [], [], [], [], []

        minute_data: dict[datetime, list[float]] = defaultdict(list)
        for tk in ticks_aggregate:
            try:
                bid = float(getattr(tk, 'bid'))
            except Exception:
                try:
                    bid = float(tk['bid'])
                except Exception:
                    bid = None
            try:
                ask = float(getattr(tk, 'ask'))
            except Exception:
                try:
                    ask = float(tk['ask'])
                except Exception:
                    ask = None
            if bid is None and ask is None:
                continue
            price = bid if (direction or '').lower() == 'buy' else ask if ask is not None else bid
            if price is None:
                continue
            try:
                tms = getattr(tk, 'time_msc')
            except Exception:
                try:
                    tms = tk['time_msc']
                except Exception:
                    tms = None
            if tms:
                dt_raw = datetime.fromtimestamp(float(tms) / 1000.0, tz=UTC)
            else:
                try:
                    tse = getattr(tk, 'time')
                except Exception:
                    try:
                        tse = tk['time']
                    except Exception:
                        continue
                dt_raw = datetime.fromtimestamp(float(tse), tz=UTC)
            dt_utc = dt_raw - timedelta(hours=offset_hours)
            minute = dt_utc.replace(second=0, microsecond=0)
            minute_data.setdefault(minute, []).append(price)

        if not minute_data:
            return [], [], [], [], []
        times = []
        opens = []
        highs = []
        lows = []
        closes = []
        for minute in sorted(minute_data):
            prices = minute_data[minute]
            if not prices:
                continue
            times.append(minute)
            opens.append(prices[0])
            highs.append(max(prices))
            lows.append(min(prices))
            closes.append(prices[-1])
        return times, opens, highs, lows, closes

    def _fetch_and_render_chart_thread(self, rid: int, symbol: str, direction: str, start_utc: datetime, end_utc: datetime,
                                        entry_utc: datetime, entry_price, sl, tp,
                                        hit_kind, hit_time_utc_str, hit_price) -> None:
        try:
            # Step 1: MT5 init
            ok, err = self._ensure_mt5()
            if not ok:
                msg = err or 'MT5 initialize failed.'
                self.after(0, self._chart_render_error, rid, msg)
                return
            self.after(0, self._set_chart_message, f"MT5 ready. Resolving symbol {symbol}…")
            # Step 2: Resolve symbol
            sym_name, err2 = self._resolve_symbol(symbol)
            if sym_name is None:
                self.after(0, self._chart_render_error, rid, err2 or f"Symbol '{symbol}' not found.")
                return
            # Step 3: Compute server window
            try:
                offset_h = self._server_offset_hours(sym_name)
                # If a hit exists, cap fetch end to 20 minutes after the hit
                fetch_end_utc = end_utc
                hit_dt = None
                if hit_time_utc_str and hit_kind in ('TP', 'SL'):
                    try:
                        hit_dt = datetime.fromisoformat(str(hit_time_utc_str)).replace(tzinfo=UTC)
                        fetch_end_utc = min(end_utc, hit_dt + timedelta(minutes=20, seconds=30))
                    except Exception:
                        hit_dt = None
                start_server = self._to_server_naive(start_utc, offset_h)
                end_server = self._to_server_naive(fetch_end_utc, offset_h)
            except Exception:
                offset_h = 0
                start_server = start_utc.replace(tzinfo=None)
                end_server = end_utc.replace(tzinfo=None)
            # Step 4: Fetch M1 bars first; fall back to ticks only if necessary
            quiet_segments = list(
                iter_quiet_utc_ranges(
                    start_utc,
                    fetch_end_utc,
                    symbol=symbol,
                )
            )
            active_ranges = list(
                iter_active_utc_ranges(
                    start_utc,
                    fetch_end_utc,
                    symbol=symbol,
                )
            )
            if not active_ranges:
                self.after(
                    0,
                    self._chart_render_error,
                    rid,
                    "Requested window falls entirely inside quiet trading hours (23:45-00:59 UTC+3 for this symbol).",
                )
                return

            timeframe = _TIMEFRAME_M1()
            timeframe_secs = _TIMEFRAME_SECONDS(timeframe)
            self.after(0, self._set_chart_message, f"Fetching M1 bars for {sym_name}…")
            rates = _RATES_RANGE(sym_name, timeframe, start_utc, fetch_end_utc, offset_h, trace=False)
            times, opens, highs, lows, closes = self._rates_to_ohlc_lists(rates, offset_h, timeframe_secs)

            if not times:
                self.after(0, self._set_chart_message, f"No bars returned; falling back to raw ticks for {sym_name}…")
                times, opens, highs, lows, closes = self._ticks_to_ohlc_lists(sym_name, offset_h, active_ranges, direction)
                if not times:
                    self.after(0, self._chart_render_error, rid, "No price data available for requested range.")
                    return

            # Hard-trim arrays to include at most 20 minutes AFTER the hit time
            try:
                if 'hit_dt' in locals() and hit_dt is not None and hit_kind in ('TP', 'SL') and times:
                    cutoff = hit_dt + timedelta(minutes=20, seconds=30)
                    end_idx = 0
                    for i, t in enumerate(times):
                        if t <= cutoff:
                            end_idx = i
                        else:
                            break
                    times = times[: end_idx + 1]
                    opens = opens[: end_idx + 1]
                    highs = highs[: end_idx + 1]
                    lows = lows[: end_idx + 1]
                    closes = closes[: end_idx + 1]
            except Exception:
                pass

            # Hit info (reuse parsed hit_dt when available)
            if hit_time_utc_str and 'hit_dt' not in locals():
                try:
                    hit_dt = datetime.fromisoformat(str(hit_time_utc_str)).replace(tzinfo=UTC)
                except Exception:
                    hit_dt = None

            # If this request is stale, ignore draw
            def _finish():
                if self._chart_active_req_id != rid:
                    return
                if is_quiet_time(datetime.now(UTC), symbol=symbol):
                    self._chart_render_quiet(rid)
                    return
                self._chart_render_draw(rid, symbol, times, opens, highs, lows, closes,
                                        entry_utc, entry_price, sl, tp, hit_kind, hit_dt, hit_price,
                                        start_utc, end_utc, quiet_segments)
            self.after(0, _finish)
        except Exception as e:
            self.after(0, self._chart_render_error, rid, f"Chart thread error: {e}")

    def _chart_render_error(self, rid: int, msg: str) -> None:
        if self._chart_active_req_id != rid:
            return
        self._ohlc_loading = False
        self._chart_spinner_stop(rid)
        self._set_chart_message(f"Chart error: {msg}")

    def _chart_render_quiet(self, rid: int) -> None:
        if self._chart_active_req_id != rid:
            return
        self._chart_pause_for_quiet()

    def _chart_render_draw(
        self,
        rid: int,
        symbol: str,
        times,
        opens,
        highs,
        lows,
        closes,
        entry_utc: datetime,
        entry_price,
        sl,
        tp,
        hit_kind,
        hit_dt,
        hit_price,
        start_utc: datetime,
        end_utc: datetime,
        quiet_segments: Sequence[tuple[datetime, datetime]] | None,
    ) -> None:
        if self._chart_active_req_id != rid:
            return
        self._ohlc_loading = False
        self._chart_spinner_stop(rid)
        if self._chart_ax is None or self._chart_canvas is None:
            self._init_chart_widgets()
        if self._chart_ax is None:
            self._set_chart_message('Matplotlib not available; cannot render chart.')
            return
        ax = self._chart_ax
        ax.clear()
        ax.grid(True, which='both', linestyle='--', alpha=0.3)
        if quiet_segments is None:
            quiet_segments = []
        if quiet_segments:
            keep_idx: list[int] = []
            for i, t in enumerate(times):
                in_quiet = any(qs <= t < qe for qs, qe in quiet_segments)
                if not in_quiet:
                    keep_idx.append(i)
            if not keep_idx:
                self._chart_render_quiet(rid)
                return
            times = [times[i] for i in keep_idx]
            opens = [opens[i] for i in keep_idx]
            highs = [highs[i] for i in keep_idx]
            lows = [lows[i] for i in keep_idx]
            closes = [closes[i] for i in keep_idx]
        # Convert all times to display timezone (UTC+3)
        try:
            times_disp = [t.astimezone(DISPLAY_TZ) for t in times]
        except Exception:
            times_disp = [t + timedelta(hours=3) for t in times]
        try:
            entry_disp = entry_utc.astimezone(DISPLAY_TZ)
        except Exception:
            entry_disp = entry_utc + timedelta(hours=3)
        hit_disp = None
        if hit_dt is not None:
            try:
                hit_disp = hit_dt.astimezone(DISPLAY_TZ)
            except Exception:
                hit_disp = hit_dt + timedelta(hours=3)
        try:
            start_disp = start_utc.astimezone(DISPLAY_TZ)
            end_disp = end_utc.astimezone(DISPLAY_TZ)
        except Exception:
            start_disp = start_utc + timedelta(hours=3)
            end_disp = end_utc + timedelta(hours=3)

        ax.set_title(f"{symbol} | 1m | {entry_disp.strftime('%Y-%m-%d %H:%M:%S.%f')} UTC+3 inserted")
        ax.set_xlabel('Time (UTC+3)')
        ax.set_ylabel('Price')

        # X-axis formatter
        try:
            locator = mdates.AutoDateLocator(minticks=5, maxticks=12)
            # Ensure tick labels are rendered in UTC+3 (DISPLAY_TZ)
            formatter = mdates.ConciseDateFormatter(locator, tz=DISPLAY_TZ, show_offset=False)
            ax.xaxis.set_major_locator(locator)
            ax.xaxis.set_major_formatter(formatter)
        except Exception:
            pass

        # Draw simple candlesticks directly (robust, no extra deps)
        try:
            from matplotlib.patches import Rectangle
            import matplotlib.dates as mdates_local
            xs = [mdates_local.date2num(t) for t in times_disp]
            # body width ~= 60% of bar spacing
            if len(xs) >= 2:
                w = (xs[1] - xs[0]) * 0.6
            else:
                w = (1.0 / (24*60)) * 0.6  # fallback ~ 0.6 minute
            for x, o, h, l, c in zip(xs, opens, highs, lows, closes):
                col = '#2ca02c' if c >= o else '#d62728'  # green/red
                # wick
                ax.vlines(x, l, h, colors=col, linewidth=0.8, alpha=0.9)
                # body (ensure non-zero height is visible)
                bottom = min(o, c)
                height = max(abs(c - o), (max(highs) - min(lows)) * 0.0002)
                ax.add_patch(Rectangle((x - w/2, bottom), w, height, facecolor=col, edgecolor=col, linewidth=0.8, alpha=0.8))
            ax.set_xlim(xs[0], xs[-1])
        except Exception:
            # Ultimate fallback: plot closes
            ax.plot(times_disp, closes, color='#1f77b4', linewidth=1.5, label='Close')

        # Overlays: Entry marker; SL/TP lines
        y_values = [v for v in closes]
        if isinstance(entry_price, (int, float)):
            y_values.append(float(entry_price))
            try:
                # Round entry time to the nearest minute (floor)
                rounded_entry_disp = entry_disp.replace(second=0, microsecond=0)
                # Determine next candle time to place the arrow body over that bar
                next_time = None
                for t in times_disp:
                    if t > rounded_entry_disp:
                        next_time = t
                        break
                if next_time is None:
                    next_time = rounded_entry_disp + timedelta(minutes=5)
                # Draw a left-pointing arrow so its tip is exactly at the rounded entry point
                ax.annotate('',
                            xy=(rounded_entry_disp, float(entry_price)),
                            xytext=(next_time, float(entry_price)),
                            arrowprops=dict(arrowstyle='-|>', color='tab:blue', lw=1.4, shrinkA=0, shrinkB=0),
                            zorder=7)
                # Legend proxy so "Entry" shows with a left arrow marker
                ax.plot([], [], color='tab:blue', marker='<', linestyle='None', label='Entry')
            except Exception:
                pass
        if isinstance(sl, (int, float)):
            y_values.append(float(sl))
            ax.axhline(float(sl), color='tab:red', linestyle='-', linewidth=1.0, label='SL')
        if isinstance(tp, (int, float)):
            y_values.append(float(tp))
            ax.axhline(float(tp), color='tab:green', linestyle='-', linewidth=1.0, label='TP')

        # Hit marker
        if hit_disp is not None and hit_kind in ('TP', 'SL'):
            try:
                color = 'skyblue' if hit_kind == 'TP' else 'orange'
                price = None
                if isinstance(hit_price, (int, float)):
                    price = float(hit_price)
                else:
                    # approximate by close at nearest time
                    try:
                        # find index of closest time
                        idx = min(range(len(times_disp)), key=lambda i: abs((times_disp[i] - hit_disp).total_seconds()))
                        price = closes[idx]
                    except Exception:
                        price = None
                ax.scatter([hit_disp], [price] if price is not None else [], color=color, s=40, marker='o', zorder=5, label=f'{hit_kind} hit')
            except Exception:
                pass

        # X limits to requested window in display timezone; if hit exists, clamp to 20 min after hit
        left_xlim = None
        right_xlim = None
        try:
            # Round entry time to the nearest minute for consistent positioning
            rounded_entry_disp = entry_disp.replace(second=0, microsecond=0)
            left = min(times_disp[0], rounded_entry_disp, hit_disp) if hit_disp else min(times_disp[0], rounded_entry_disp)
            right = max(times_disp[-1], rounded_entry_disp, hit_disp) if hit_disp else max(times_disp[-1], rounded_entry_disp)
            left = min(left, start_disp)
            right = max(right, end_disp)
            # Clamp right edge if hit occurs: include only 20 minutes after the hit time
            if hit_disp is not None:
                # Find index of bar that starts at or before hit time
                hit_idx = 0
                # Directly clamp by time rather than index
                right = min(right, hit_disp + timedelta(minutes=20))
            pad_x = timedelta(minutes=2)
            left_xlim = left - pad_x
            right_xlim = right + pad_x
            ax.set_xlim(left_xlim, right_xlim)
            ax.margins(x=0)
        except Exception:
            pass

        # Y limits with padding, computed over visible x-range
        try:
            if left_xlim is not None and right_xlim is not None:
                idxs = [i for i, t in enumerate(times_disp) if (t >= left_xlim and t <= right_xlim)]
            else:
                idxs = list(range(len(times_disp)))
            vis_highs = [highs[i] for i in idxs] if idxs else highs
            vis_lows = [lows[i] for i in idxs] if idxs else lows
            ymin = min([min(vis_lows)] + [v for v in (sl, tp, entry_price) if isinstance(v, (int, float))])
            ymax = max([max(vis_highs)] + [v for v in (sl, tp, entry_price) if isinstance(v, (int, float))])
            pad = (ymax - ymin) * 0.05 if (ymax > ymin) else 1.0
            ax.set_ylim(ymin - pad, ymax + pad)
        except Exception:
            pass

        # Legend - REMOVED as per request

        # Tight layout
        try:
            if self._chart_fig is not None:
                self._chart_fig.tight_layout()
        except Exception:
            pass
        self._chart_canvas.draw_idle()
        quiet_note = ""
        try:
            if quiet_segments:
                quiet_note = " | quiet window skipped"
        except Exception:
            quiet_note = ""
        self._set_chart_message(
            f"Rendered {symbol} | 1m bars: {len(times)} (using inserted time){quiet_note}"
        )

    # Toggle button helpers
    def _update_buttons(self) -> None:
        try:
            self.btn_tl_toggle.configure(text=("Stop" if self.timelapse.is_running() else "Start"))
        except Exception:
            pass
        try:
            self.btn_hits_toggle.configure(text=("Stop" if self.hits.is_running() else "Start"))
        except Exception:
            pass

    def _toggle_timelapse(self) -> None:
        if self.timelapse.is_running():
            self._stop_timelapse()
        else:
            self._start_timelapse()
        self._update_buttons()

    def _toggle_hits(self) -> None:
        if self.hits.is_running():
            self._stop_hits()
        else:
            self._start_hits()
        self._update_buttons()

    def _update_buttons_loop(self) -> None:
        self._update_buttons()
        try:
            self.after(600, self._update_buttons_loop)
        except Exception:
            pass

    def _hits_quiet_guard(self) -> None:
        """Pause/resume the hits monitor when the quiet window is active."""

        now_utc = datetime.now(UTC)
        quiet_active = is_quiet_time(now_utc, asset_kind="crypto")
        try:
            transition = next_quiet_transition(now_utc, asset_kind="crypto")
            delta_ms = int(max(1.0, min(60.0, (transition - now_utc).total_seconds())) * 1000)
        except Exception:
            delta_ms = 30000

        if quiet_active:
            if self.hits.is_running():
                self.hits.stop()
            if self._hits_should_run and not self._hits_quiet_paused:
                self._enqueue_log(
                    "hits",
                    "Quiet trading window active (23:45-00:59 UTC+3); hits monitor paused.\n",
                )
            self._hits_quiet_paused = True
        else:
            was_paused = self._hits_quiet_paused
            self._hits_quiet_paused = False
            if was_paused and self._hits_should_run and not self.hits.is_running():
                self._enqueue_log("hits", "Quiet window ended; resuming hits monitor.\n")
                self.hits.start()
        try:
            self._update_buttons()
        except Exception:
            pass
        try:
            self.after(max(5000, min(60000, delta_ms)), self._hits_quiet_guard)
        except Exception:
            pass

    # Button handlers
    def _start_timelapse(self) -> None:
        # Build command dynamically to include exclude list and prox sl if provided
        py = sys.executable or "python"
        cmd = [py, "-u", "timelapse_setups.py", "--watch"]
        try:
            ex = (self.var_exclude_symbols.get() or "").strip()
        except Exception:
            ex = ""
        if ex:
            cmd += ["--exclude", ex]
        self.timelapse.cmd = cmd
        self.timelapse.start()

    def _stop_timelapse(self) -> None:
        self.timelapse.stop()

    def _start_hits(self) -> None:
        self._hits_should_run = True
        now_utc = datetime.now(UTC)
        if is_quiet_time(now_utc, asset_kind="crypto"):
            if not self._hits_quiet_paused:
                self._enqueue_log(
                    "hits",
                    "Quiet trading window active (23:45-00:59 UTC+3); deferring hits monitor start.\n",
                )
            self._hits_quiet_paused = True
            try:
                self._update_buttons()
            except Exception:
                pass
            return
        self.hits.start()
        try:
            self._update_buttons()
        except Exception:
            pass

    def _stop_hits(self) -> None:
        self._hits_should_run = False
        self._hits_quiet_paused = False
        self.hits.stop()
        try:
            self._update_buttons()
        except Exception:
            pass

    def _restart_monitors(self) -> None:
        # Stop the current subprocesses
        self._stop_timelapse()
        self._stop_hits()

        # Save current logs to temporary files
        timelapse_log_path = None
        hits_log_path = None

        try:
            # Get current log content
            self.txt_tl.configure(state=tk.NORMAL)
            timelapse_content = self.txt_tl.get("1.0", tk.END)
            self.txt_tl.configure(state=tk.DISABLED)

            self.txt_hits.configure(state=tk.NORMAL)
            hits_content = self.txt_hits.get("1.0", tk.END)
            self.txt_hits.configure(state=tk.DISABLED)

            # Create temporary files
            if timelapse_content.strip():
                with tempfile.NamedTemporaryFile(mode='w', suffix='.log', delete=False,
                                               encoding='utf-8') as f:
                    f.write(timelapse_content)
                    timelapse_log_path = f.name

            if hits_content.strip():
                with tempfile.NamedTemporaryFile(mode='w', suffix='.log', delete=False,
                                               encoding='utf-8') as f:
                    f.write(hits_content)
                    hits_log_path = f.name
        except Exception:
            # If we can't save logs, continue with restart anyway
            timelapse_log_path = None
            hits_log_path = None

        # Start a new instance of the GUI with log restore arguments
        cmd = [sys.executable, 'run_monitor_gui.pyw']
        if timelapse_log_path:
            cmd.extend(['--restore-timelapse-log', timelapse_log_path])
        if hits_log_path:
            cmd.extend(['--restore-hits-log', hits_log_path])

        try:
            subprocess.Popen(cmd, cwd=HERE)
        except Exception as e:
            # If fails, just restart the processes
            self.after(1000, self._do_restart)
            return
        # Close this instance after a short delay
        self.after(2000, self.destroy)

    def _do_restart(self) -> None:
        self._start_timelapse()
        self._start_hits()
        self._update_buttons()

    def _on_close(self) -> None:
        # Stop child processes before exit
        try:
            self._save_settings()
        except Exception:
            pass
        try:
            self.timelapse.stop()
        except Exception:
            pass
        try:
            self.hits.stop()
        except Exception:
            pass
        try:
            if _MT5_IMPORTED and mt5 is not None:
                mt5.shutdown()
        except Exception:
            pass
        self.destroy()

    def _auto_start(self) -> None:
        try:
            self._start_timelapse()
        except Exception:
            pass
        try:
            self._start_hits()
        except Exception:
            pass
        # Initialize toggle labels and keep them updated
        try:
            self._update_buttons()
            self.after(600, self._update_buttons_loop)
        except Exception:
            pass

    # --- Settings persistence ---
    def _settings_path(self) -> str:
        return os.path.join(HERE, "monitor_gui_settings.json")

    def _set_initial_window_state(self) -> None:
        try:
            self.state("zoomed")
        except Exception:
            try:
                self.attributes("-zoomed", True)
            except Exception:
                pass

    def _load_settings(self) -> None:
        path = self._settings_path()
        if not os.path.exists(path):
            return
        try:
            with open(path, "r", encoding="utf-8") as f:
                data = json.load(f)
        except Exception:
            return
        ex = data.get("exclude_symbols")
        if isinstance(ex, str):
            try:
                self.var_exclude_symbols.set(ex)
            except Exception:
                pass
        since = data.get("since_hours")
        if isinstance(since, int):
            try:
                self.var_since_hours.set(since)
            except Exception:
                pass
        interval = data.get("interval")
        if isinstance(interval, int):
            try:
                self.var_interval.set(interval)
            except Exception:
                pass
        # Load filter settings
        symbol_category = data.get("symbol_category")
        if isinstance(symbol_category, str):
            try:
                self.var_symbol_category.set(symbol_category)
            except Exception:
                pass
        hit_status = data.get("hit_status")
        if isinstance(hit_status, str):
            try:
                self.var_hit_status.set(hit_status)
            except Exception:
                pass
        symbol_filter = data.get("symbol_filter")
        if isinstance(symbol_filter, str):
            try:
                self.var_symbol_filter.set(symbol_filter)
            except Exception:
                pass
        prox_since = data.get("prox_since_hours")
        if isinstance(prox_since, int):
            try:
                self.var_prox_since_hours.set(prox_since)
            except Exception:
                pass
        prox_min = data.get("prox_min_trades")
        if isinstance(prox_min, int):
            try:
                self.var_prox_min_trades.set(prox_min)
            except Exception:
                pass
        prox_symbol_filter = data.get("prox_symbol_filter")
        if isinstance(prox_symbol_filter, str):
            try:
                self.var_prox_symbol_filter.set(prox_symbol_filter)
            except Exception:
                pass
        prox_category = data.get("prox_category")
        if isinstance(prox_category, str):
            try:
                self.var_prox_category.set(prox_category)
            except Exception:
                pass
        prox_auto = data.get("prox_auto")
        if isinstance(prox_auto, bool):
            try:
                self.var_prox_auto.set(prox_auto)
            except Exception:
                pass
        prox_interval = data.get("prox_interval")
        if isinstance(prox_interval, int):
            try:
                self.var_prox_interval.set(prox_interval)
            except Exception:
                pass

    def _save_settings(self) -> None:
        data = {
            "exclude_symbols": self.var_exclude_symbols.get() if self.var_exclude_symbols is not None else "",
            "since_hours": self.var_since_hours.get() if self.var_since_hours is not None else 168,
            "interval": self.var_interval.get() if self.var_interval is not None else 60,
            "symbol_category": self.var_symbol_category.get() if self.var_symbol_category is not None else "All",
            "hit_status": self.var_hit_status.get() if self.var_hit_status is not None else "All",
            "symbol_filter": self.var_symbol_filter.get() if self.var_symbol_filter is not None else "",
            "prox_since_hours": self.var_prox_since_hours.get() if self.var_prox_since_hours is not None else 336,
            "prox_min_trades": self.var_prox_min_trades.get() if self.var_prox_min_trades is not None else 5,
            "prox_symbol_filter": self.var_prox_symbol_filter.get() if self.var_prox_symbol_filter is not None else "",
            "prox_category": self.var_prox_category.get() if self.var_prox_category is not None else "All",
            "prox_auto": bool(self.var_prox_auto.get()) if self.var_prox_auto is not None else False,
            "prox_interval": self.var_prox_interval.get() if self.var_prox_interval is not None else 300,
        }
        try:
            with open(self._settings_path(), "w", encoding="utf-8") as f:
                json.dump(data, f, ensure_ascii=False, indent=2)
        except Exception:
            pass

    def _on_exclude_changed(self, *args) -> None:
        try:
            self._save_settings()
        except Exception:
            pass

    def _on_prox_setting_changed(self, *args) -> None:
        try:
            self._save_settings()
        except Exception:
            pass
        self._schedule_prox_refresh()


    def _on_filter_changed(self, *args) -> None:
        """Trigger refresh when filter values change."""
        # Schedule a refresh with a small delay to avoid excessive refreshes
        if hasattr(self, '_filter_refresh_job') and self._filter_refresh_job is not None:
            try:
                self.after_cancel(self._filter_refresh_job)
            except Exception:
                pass
        self._filter_refresh_job = self.after(300, self._db_refresh)



def main() -> None:
    args = parse_args()
    app = App(restore_timelapse_log=args.restore_timelapse_log,
              restore_hits_log=args.restore_hits_log)
    app.mainloop()


if __name__ == "__main__":
    main()<|MERGE_RESOLUTION|>--- conflicted
+++ resolved
@@ -316,11 +316,7 @@
         )
         self.hits = ProcController(
             name="hits",
-<<<<<<< HEAD
-            cmd=[py, "-u", "realtime_check_tp_sl_hits.py"],
-=======
             cmd=[py, "-u", "check_tp_sl_hits.py", "--watch", "--interva", "1"],
->>>>>>> 7a1d3b99
             log_put=self._enqueue_log,
         )
 
@@ -351,26 +347,8 @@
         ttk.Label(ex_frame, text="Exclude (comma):").pack(side=tk.LEFT)
         ent_ex = ttk.Entry(ex_frame, textvariable=self.var_exclude_symbols)
         ent_ex.pack(side=tk.LEFT, padx=(4, 0), fill=tk.X, expand=True)
-<<<<<<< HEAD
-        # Min Prox SL input
-        mps_frame = ttk.Frame(tl)
-        mps_frame.pack(side=tk.TOP, fill=tk.X, padx=4, pady=2)
-        ttk.Label(mps_frame, text="Min Prox SL:").pack(side=tk.LEFT)
-        ent_mps = ttk.Entry(mps_frame, textvariable=self.var_min_prox_sl)
-        ent_mps.pack(side=tk.LEFT, padx=(4, 0), fill=tk.X, expand=True)
-        # Max Prox SL input
-        mxps_frame = ttk.Frame(tl)
-        mxps_frame.pack(side=tk.TOP, fill=tk.X, padx=4, pady=2)
-        ttk.Label(mxps_frame, text="Max Prox SL:").pack(side=tk.LEFT)
-        ent_mxps = ttk.Entry(mxps_frame, textvariable=self.var_max_prox_sl)
-        ent_mxps.pack(side=tk.LEFT, padx=(4, 0), fill=tk.X, expand=True)
-
-        # Real-time TP/SL Hits controls
-        ht = ttk.LabelFrame(frm, text="PulseVortex Real-time TP/SL Hits")
-=======
         # TP/SL Hits controls
         ht = ttk.LabelFrame(frm, text="TP/SL Hits --watch")
->>>>>>> 7a1d3b99
         ht.pack(side=tk.LEFT, padx=6, pady=4, fill=tk.X, expand=True)
         self.btn_hits_toggle = ttk.Button(ht, text="Start", command=self._toggle_hits)
         self.btn_hits_toggle.pack(side=tk.LEFT, padx=4, pady=6)
@@ -489,12 +467,8 @@
                                                   state="readonly", width=10)).pack(side=tk.LEFT, padx=(0, 10))
         add_labeled(row2, "Status:", ttk.Combobox(row2, textvariable=self.var_hit_status,
                                                  values=["All", "TP", "SL", "Running", "Hits"],
-<<<<<<< HEAD
-                                                 state="readonly", width=10)).pack(side=tk.LEFT)
-=======
                                                  state="readonly", width=10)).pack(side=tk.LEFT, padx=(0, 10))
         add_labeled(row2, "Symbol:", ttk.Entry(row2, textvariable=self.var_symbol_filter, width=12)).pack(side=tk.LEFT)
->>>>>>> 7a1d3b99
 
         # Tree (table)
         # Splitter: top table, bottom chart
@@ -3044,18 +3018,11 @@
                     cur.execute(sql, (thr,))
                     all_rows = cur.fetchall() or []
 
-<<<<<<< HEAD
-                    # Apply filters in Python code instead of SQL
-                    filtered_rows = []
-                    for row in all_rows:
-                        (sid, sym, direction, inserted_at, hit_utc3, hit_time, hit, hit_price, tp, sl, entry_price) = row
-=======
 
                     # Apply filters in Python code instead of SQL
                     filtered_rows = []
                     for row in all_rows:
                         (sid, sym, direction, inserted_at, hit_utc3, hit_time, hit, hit_price, tp, sl, entry_price, proximity_to_sl, proximity_bin) = row
->>>>>>> 7a1d3b99
 
                         # Apply symbol category filter
                         if symbol_category != "All":
@@ -3075,14 +3042,11 @@
                                 if hit != hit_status:
                                     continue
 
-<<<<<<< HEAD
-=======
                         # Apply symbol filter
                         if symbol_filter:
                             if symbol_filter.upper() not in sym.upper():
                                 continue
 
->>>>>>> 7a1d3b99
                         filtered_rows.append(row)
 
                     # Process filtered rows
