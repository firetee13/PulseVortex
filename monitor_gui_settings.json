--- conflicted
+++ resolved
@@ -1,13 +1,5 @@
 {
   "exclude_symbols": "",
-<<<<<<< HEAD
-  "min_prox_sl": "0.33",
-  "max_prox_sl": "0.49",
-  "since_hours": 168,
-  "interval": 20,
-  "symbol_category": "All",
-  "hit_status": "All"
-=======
   "since_hours": 500,
   "interval": 120,
   "symbol_category": "All",
@@ -16,8 +8,7 @@
   "prox_since_hours": 1000,
   "prox_min_trades": 1,
   "prox_symbol_filter": "",
-  "prox_category": "All",
+  "prox_category": "Crypto",
   "prox_auto": true,
   "prox_interval": 300
->>>>>>> 7a1d3b99
 }