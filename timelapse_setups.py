--- conflicted
+++ resolved
@@ -29,12 +29,8 @@
 import time
 from dataclasses import dataclass
 from datetime import datetime, timezone, timedelta
-<<<<<<< HEAD
-from typing import Any, Dict, List, Optional, Tuple, Set, TypedDict, Union
-=======
 from typing import Any, Dict, List, Optional, Tuple, Set
 import types
->>>>>>> 7a1d3b99
 # DB backend: SQLite only
 try:
     import sqlite3  # type: ignore
@@ -157,12 +153,6 @@
 # Cache MT5 rate data with lightweight TTLs per timeframe to reduce IPC churn
 _RATE_CACHE: Dict[Tuple[str, int, int], Tuple[float, Any]] = {}
 # Reusable SQLite connection handle (populated lazily)
-<<<<<<< HEAD
-_DB_CONN: Optional[Any] = None
-
-def _get_db_connection() -> Optional[Any]:
-    global _DB_CONN
-=======
 _DB_CONN: Optional["sqlite3.Connection"] = None
 _DB_CONN_PATH: Optional[str] = None
 
@@ -209,7 +199,6 @@
 
 def _get_db_connection() -> Optional["sqlite3.Connection"]:
     global _DB_CONN, _DB_CONN_PATH
->>>>>>> 7a1d3b99
     if sqlite3 is None:
         return None
     db_path = str(default_db_path())
@@ -390,66 +379,6 @@
 
 
 
-<<<<<<< HEAD
-def _mt5_backfill_bid_ask(symbol: str, as_of: datetime, need_bid: bool, need_ask: bool, max_lookback_sec: int = 180) -> Tuple[Optional[float], Optional[float]]:
-    """Fetch nearest prior Bid/Ask from MT5 tick history up to max_lookback_sec.
-
-    Searches backwards from `as_of` (interpreted as UTC) within a sliding window
-    for the last tick that updated the needed side(s). Returns (bid, ask) for
-    the sides requested; non-requested sides are returned as None.
-    """
-    if not _mt5_ensure_init():
-        return (None, None)
-    try:
-        # Convert as_of to UTC aware
-        if as_of.tzinfo is None:
-            end_utc = as_of.replace(tzinfo=UTC)
-        else:
-            end_utc = as_of.astimezone(UTC)
-
-        window = 7  # seconds per fetch window
-        looked = 0
-        out_bid: Optional[float] = None
-        out_ask: Optional[float] = None
-        while looked < max_lookback_sec and ((need_bid and out_bid is None) or (need_ask and out_ask is None)):
-            start_utc = end_utc - timedelta(seconds=min(window, max_lookback_sec - looked))
-            ticks = mt5.copy_ticks_range(symbol, start_utc, end_utc, mt5.COPY_TICKS_ALL)  # type: ignore[union-attr, reportUnknownMember]
-            if ticks is not None and len(ticks) > 0:
-                # Scan backwards for last updates
-                for t in reversed(ticks):
-                    # mt5 returns numpy structured array; handle by attribute names if present
-                    try:
-                        flags = int(t['flags'])
-                        bid_v = float(t['bid'])
-                        ask_v = float(t['ask'])
-                    except Exception:
-                        try:
-                            # Fallback for tuple-like
-                            flags = int(t[6]) if len(t) > 6 else 0
-                            bid_v = float(t[1])
-                            ask_v = float(t[2])
-                        except Exception:
-                            continue
-                    if need_bid and out_bid is None:
-                        has = (flags & getattr(mt5, 'TICK_FLAG_BID', 0)) != 0
-                        if has or bid_v != 0.0:
-                            out_bid = bid_v
-                    if need_ask and out_ask is None:
-                        has = (flags & getattr(mt5, 'TICK_FLAG_ASK', 0)) != 0
-                        if has or ask_v != 0.0:
-                            out_ask = ask_v
-                    if ((not need_bid) or out_bid is not None) and ((not need_ask) or out_ask is not None):
-                        break
-            # expand window backwards
-            end_utc = start_utc
-            looked += window
-        return (out_bid if need_bid else None, out_ask if need_ask else None)
-    except Exception:
-        return (None, None)
-
-
-=======
->>>>>>> 7a1d3b99
 
 def _mt5_copy_rates_cached(symbol: str, timeframe: int, count: int) -> Any:
     """Fetch MT5 rates with a short TTL-based cache to limit IPC overhead."""
@@ -471,74 +400,6 @@
         _RATE_CACHE.pop(key, None)
     return rates
 
-<<<<<<< HEAD
-def _get_tick_volume_last_2_bars(symbol: str) -> Optional[bool]:
-    """Check tick volume for each of the last 2 completed minutes (M1 bars).
-
-    For each minute in the last 2 minutes (excluding the current open minute),
-    ensures the M1 bar exists and has tick_volume >= 10. Missing bars are treated
-    as zero volume and fail the check.
-
-    Returns:
-        True  -> all 2 completed minutes have tick_volume >= 10
-        False -> any minute missing or tick_volume < 10
-        None  -> MT5 not available/initialized
-    """
-    if not _mt5_ensure_init():
-        return None
-    try:
-        now_ts = int(time.time())
-        this_minute_start = (now_ts // 60) * 60
-        # Minutes to check: t-60, t-120
-        target_opens = [this_minute_start - i * 60 for i in range(1, 3)]
-
-        # Fetch bars covering exactly that window
-        dt_from = datetime.fromtimestamp(target_opens[-1], tz=UTC)
-        dt_to = datetime.fromtimestamp(this_minute_start, tz=UTC)
-        try:
-            rates = mt5.copy_rates_range(symbol, mt5.TIMEFRAME_M1, dt_from, dt_to)  # type: ignore[union-attr, reportUnknownMember]
-        except Exception:
-            rates = None
-
-        if rates is None or len(rates) == 0:
-            return False
-
-        # Map open time -> tick_volume using numpy for speed
-        try:
-            times = rates['time'].astype(int)
-            vols = rates['tick_volume'].astype(int)
-            vol_by_time = dict(zip(times, vols))
-        except Exception:
-            # Fallback to loop
-            vol_by_time: Dict[int, int] = {}
-            for r in rates:
-                try:
-                    t_open = int(r['time'])
-                except Exception:
-                    try:
-                        t_open = int(r[0])
-                    except Exception:
-                        continue
-                try:
-                    vol = int(r['tick_volume'])
-                except Exception:
-                    try:
-                        vol = int(r[5])
-                    except Exception:
-                        continue
-                vol_by_time[t_open] = vol
-
-        # Verify each minute
-        for t_open in target_opens:
-            vol = vol_by_time.get(t_open)
-            if vol is None or vol < 10:
-                return False
-        return True
-    except Exception:
-        return None
-
-=======
->>>>>>> 7a1d3b99
 def canonicalize_key(s: Optional[str]) -> str:
     """Canonicalize CSV header / lookup keys for case-insensitive, punctuation-robust matching.
 
@@ -762,111 +623,11 @@
                 except Exception:
                     tick_age = None
 
-<<<<<<< HEAD
-        if not has_recent_tick:
-            cached_tick = _LAST_TICK_CACHE.get(sym)
-            if cached_tick is not None:
-                _, _, cached_ts = cached_tick
-                if cached_ts is not None:
-                    try:
-                        cache_age = abs((now_utc - cached_ts).total_seconds())
-                        if cache_age <= TICK_FRESHNESS_SEC:
-                            has_recent_tick = True
-                    except Exception:
-                        pass
-
-        # Ensure Bid/Ask represent the latest available tick values.
-        # Previous behavior only backfilled when a side was None, which could
-        # leave us with stale prices if symbol_info_tick had both sides but an
-        # old or missing timestamp. To honor the "previous second" intent,
-        # refresh from tick history when the tick is stale or un-timestamped.
-        STALE_TICK_THRESHOLD_SEC = 2.0
-        needs_refresh = (
-            (bid is None or ask is None)
-            or (tick_age is None)  # missing/unknown tick time
-            or (tick_age is not None and tick_age > STALE_TICK_THRESHOLD_SEC)
-        )
-        if needs_refresh:
-            used_backfill = True
-            mt5_bid, mt5_ask = _mt5_backfill_bid_ask(
-                sym,
-                now_utc,
-                need_bid=True,
-                need_ask=True,
-            )
-            if mt5_bid is not None:
-                bid = mt5_bid
-            if mt5_ask is not None:
-                ask = mt5_ask
-            # Try to also refresh tick_time_utc using the last tick in a short window
-            # so downstream freshness checks reflect what we used.
-            try:
-                ticks_recent = mt5.copy_ticks_range(  # type: ignore[union-attr, reportUnknownMember]
-                    sym,
-                    now_utc - timedelta(seconds=5),
-                    now_utc,
-                    mt5.COPY_TICKS_ALL,  # type: ignore[union-attr, reportUnknownMember]
-                )
-                if ticks_recent is not None and len(ticks_recent) > 0:
-                    lt = ticks_recent[-1]
-                    try:
-                        # numpy structured array style
-                        tmsc = None
-                        try:
-                            tmsc = lt['time_msc']  # type: ignore[index]
-                        except Exception:
-                            tmsc = getattr(lt, 'time_msc', None)
-                        if tmsc:
-                            tick_time_utc = datetime.fromtimestamp(float(tmsc) / 1000.0, tz=UTC)
-                        else:
-                            ts_val = None
-                            try:
-                                ts_val = lt['time']  # type: ignore[index]
-                            except Exception:
-                                ts_val = getattr(lt, 'time', None)
-                            if ts_val is not None:
-                                tick_time_utc = datetime.fromtimestamp(float(ts_val), tz=UTC)
-                    except Exception:
-                        pass
-                    if tick_time_utc is not None:
-                        try:
-                            tick_age = max(0.0, (now_utc - tick_time_utc).total_seconds())
-                        except Exception:
-                            pass
-            except Exception:
-                pass
-
-        if not has_recent_tick:
-            try:
-                recent = mt5.copy_ticks_range(  # type: ignore[union-attr, reportUnknownMember]
-                    sym,
-                    now_utc - timedelta(seconds=TICK_FRESHNESS_SEC),
-                    now_utc,
-                    mt5.COPY_TICKS_ALL,  # type: ignore[union-attr, reportUnknownMember]
-                )
-                has_recent_tick = bool(recent is not None and len(recent) > 0)
-            except Exception:
-                has_recent_tick = False
-
-        if bid is not None or ask is not None:
-            cache_ts = tick_time_utc
-            if cache_ts is None:
-                prev = _LAST_TICK_CACHE.get(sym)
-                cache_ts = prev[2] if prev else None
-            _LAST_TICK_CACHE[sym] = (bid, ask, cache_ts)
-
-        d1 = _mt5_copy_rates_cached(sym, mt5.TIMEFRAME_D1, 20)  # type: ignore[union-attr, reportUnknownMember]
-        h4 = _mt5_copy_rates_cached(sym, mt5.TIMEFRAME_H4, 4)  # type: ignore[union-attr, reportUnknownMember]
-        w1 = _mt5_copy_rates_cached(sym, mt5.TIMEFRAME_W1, 4)  # type: ignore[union-attr, reportUnknownMember]
-        h1 = _mt5_copy_rates_cached(sym, mt5.TIMEFRAME_H1, 1)  # type: ignore[union-attr, reportUnknownMember]
-        m15 = _mt5_copy_rates_cached(sym, mt5.TIMEFRAME_M15, 1)  # type: ignore[union-attr, reportUnknownMember]
-=======
         d1 = _mt5_copy_rates_cached(sym, mt5.TIMEFRAME_D1, 20)
         h4 = _mt5_copy_rates_cached(sym, mt5.TIMEFRAME_H4, 4)
         w1 = _mt5_copy_rates_cached(sym, mt5.TIMEFRAME_W1, 4)
         h1 = _mt5_copy_rates_cached(sym, mt5.TIMEFRAME_H1, 1)
         m15 = _mt5_copy_rates_cached(sym, mt5.TIMEFRAME_M15, 1)
->>>>>>> 7a1d3b99
 
         d1_close = float(d1[-1]['close']) if (d1 is not None and len(d1) >= 1) else None
         d1_high = float(d1[-1]['high']) if (d1 is not None and len(d1) >= 1) else None
